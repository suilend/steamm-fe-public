--- conflicted
+++ resolved
@@ -106,29 +106,6 @@
         <div className="flex w-full flex-col gap-2">
           <p className="text-p2 text-secondary-foreground">Custom</p>
 
-<<<<<<< HEAD
-          <div className="relative w-full">
-            <div className="relative z-[1] h-10 w-full rounded-md bg-card/50 transition-colors focus-within:bg-card focus-within:shadow-[inset_0_0_0_1px_hsl(var(--focus))]">
-              <input
-                className="h-full w-full min-w-0 !border-0 !bg-[transparent] px-3 text-p2 text-foreground !outline-0 placeholder:text-tertiary-foreground [&::-webkit-inner-spin-button]:appearance-none [&::-webkit-outer-spin-button]:appearance-none"
-                type="number"
-                placeholder={
-                  slippagePercent.toFixed(2).at(-1)! === "0"
-                    ? slippagePercent.toFixed(1)
-                    : slippagePercent.toFixed(2)
-                }
-                value={value}
-                onChange={(e) => formatAndSetSlippagePercent(e.target.value)}
-                onWheel={(e) => e.currentTarget.blur()}
-                step="any"
-              />
-            </div>
-
-            <p className="pointer-events-none absolute right-3 top-1/2 z-[2] -translate-y-1/2 text-p2 text-secondary-foreground">
-              %
-            </p>
-          </div>
-=======
           <PercentInput
             placeholder={
               slippagePercent.toFixed(2).at(-1)! === "0"
@@ -138,7 +115,6 @@
             value={value}
             onChange={onValueChange}
           />
->>>>>>> ffe0b798
         </div>
       </div>
     </Popover>
