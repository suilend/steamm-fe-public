import { useCallback, useMemo, useRef, useState } from "react";

import BigNumber from "bignumber.js";
import { Check, ChevronDown, ChevronUp } from "lucide-react";

import {
  NORMALIZED_SUI_COINTYPE,
  NORMALIZED_USDC_COINTYPE,
  Token,
  formatNumber,
  formatPercent,
  formatToken,
  getToken,
  isSend,
  isStablecoin,
  isSui,
} from "@suilend/frontend-sui";
import {
  showErrorToast,
  useSettingsContext,
  useWalletContext,
} from "@suilend/frontend-sui-next";
import { ADMIN_ADDRESS, computeOptimalOffset } from "@suilend/steamm-sdk";

import Divider from "@/components/Divider";
import IconUpload from "@/components/launch/IconUpload";
import LaunchTokenStepsDialog from "@/components/launch/LaunchTokenStepsDialog";
import Parameter from "@/components/Parameter";
import SubmitButton, { SubmitButtonState } from "@/components/SubmitButton";
import TokenSelectionDialog from "@/components/swap/TokenSelectionDialog";
import TextInput from "@/components/TextInput";
import { useLoadedAppContext } from "@/contexts/AppContext";
import { useUserContext } from "@/contexts/UserContext";
import { CreateCoinResult, initializeCoinCreation } from "@/lib/createCoin";
import {
  CreateBTokenAndBankForTokenResult,
  CreatePoolAndDepositInitialLiquidityResult,
  GetBTokenAndBankForTokenResult,
  createBTokenAndBankForToken,
  createLpToken,
  createPoolAndDepositInitialLiquidity,
  getBTokenAndBankForToken,
  hasBTokenAndBankForToken,
} from "@/lib/createPool";
import { formatPair, formatTextInputValue } from "@/lib/format";
import {
  BLACKLISTED_WORDS,
  BROWSE_MAX_FILE_SIZE_BYTES,
  DEFAULT_TOKEN_DECIMALS,
  DEFAULT_TOKEN_SUPPLY,
<<<<<<< HEAD
  DEPOSITED_TOKEN_PERCENT,
  FEE_TIER_PERCENT,
  INITIAL_TOKEN_MC_USD,
  MAX_FILE_SIZE_BYTES,
=======
  DEPOSITED_QUOTE_ASSET_USD,
  DEPOSITED_TOKEN_PERCENT,
  FEE_TIER_PERCENT,
>>>>>>> 3d531271
  MintTokenResult,
  QUOTER_ID,
  createToken,
  mintToken,
} from "@/lib/launchToken";
<<<<<<< HEAD
import { getPoolPrice } from "@/lib/pools";
=======
import { API_URL } from "@/lib/navigation";
import { getAvgPoolPrice } from "@/lib/pools";
>>>>>>> 3d531271
import { showSuccessTxnToast } from "@/lib/toasts";
import { cn } from "@/lib/utils";

export default function LaunchTokenCard() {
  const { explorer, suiClient } = useSettingsContext();
  const { address, signExecuteAndWaitForTransaction } = useWalletContext();
  const { steammClient, appData } = useLoadedAppContext();
  const { balancesCoinMetadataMap, getBalance, refresh } = useUserContext();

  const isLst = useCallback(
    (coinType: string) =>
      Object.keys(appData.lstAprPercentMap).includes(coinType),
    [appData.lstAprPercentMap],
  );

  // State - progress
  const [hasFailed, setHasFailed] = useState<boolean>(false);

  const [createTokenResult, setCreateTokenResult] = useState<
    CreateCoinResult | undefined
  >(undefined);
  const [mintTokenResult, setMintTokenResult] = useState<
    MintTokenResult | undefined
  >(undefined);

  const [bTokensAndBankIds, setBTokensAndBankIds] = useState<
    [
      (
        | GetBTokenAndBankForTokenResult
        | CreateBTokenAndBankForTokenResult
        | undefined
      ),
      (
        | GetBTokenAndBankForTokenResult
        | CreateBTokenAndBankForTokenResult
        | undefined
      ),
    ]
  >([undefined, undefined]);
  const [createLpTokenResult, setCreateLpTokenResult] = useState<
    CreateCoinResult | undefined
  >(undefined);
  const [createPoolResult, setCreatePoolResult] = useState<
    CreatePoolAndDepositInitialLiquidityResult | undefined
  >(undefined);
  const [hasClearedCache, setHasClearedCache] = useState<boolean>(false);

  // State - token
  const [showOptional, setShowOptional] = useState<boolean>(false);

  const [name, setName] = useState<string>("");
  const nameInputRef = useRef<HTMLInputElement>(null);

  const [symbol, setSymbol] = useState<string>("");
  const [description, setDescription] = useState<string>("");

  const [iconUrl, setIconUrl] = useState<string>("");
  const [iconFilename, setIconFilename] = useState<string>("");
  const [iconFileSize, setIconFileSize] = useState<string>("");

  // State - token - decimals
  const [decimalsRaw, setDecimalsRaw] = useState<string>(
    DEFAULT_TOKEN_DECIMALS.toString(),
  );
  const [decimals, setDecimals] = useState<number>(DEFAULT_TOKEN_DECIMALS);

  const onDecimalsChange = useCallback((value: string) => {
    const formattedValue = formatTextInputValue(value, 0);
    setDecimalsRaw(formattedValue);

    try {
      if (formattedValue === "") return;
      if (isNaN(+formattedValue)) throw new Error("Decimals must be a number");
      if (+formattedValue < 1 || +formattedValue > 9)
        throw new Error("Decimals must be between 1 and 9");

      setDecimals(+formattedValue);
    } catch (err) {
      console.error(err);
      showErrorToast("Invalid decimals", err as Error);
    }
  }, []);

  // State - token - supply
  const [supplyRaw, setSupplyRaw] = useState<string>(
    DEFAULT_TOKEN_SUPPLY.toString(),
  );
  const [supply, setSupply] = useState<number>(DEFAULT_TOKEN_SUPPLY);

  const onSupplyChange = useCallback(
    (value: string) => {
      const formattedValue = formatTextInputValue(value, decimals);
      setSupplyRaw(formattedValue);

      try {
        if (formattedValue === "") return;
        if (isNaN(+formattedValue)) throw new Error("Supply must be a number");
        if (+formattedValue < 10 ** 3)
          throw new Error("Supply must be at least 1,000");

        setSupply(+formattedValue);
      } catch (err) {
        console.error(err);
        showErrorToast("Invalid supply", err as Error);
      }
    },
    [decimals],
  );

  // State - pool - quote asset
  const quoteTokens = useMemo(
    () =>
      Object.entries(balancesCoinMetadataMap ?? {})
        .filter(
          ([coinType]) =>
            isSend(coinType) ||
            isSui(coinType) ||
            isStablecoin(coinType) ||
            Object.keys(appData.lstAprPercentMap).includes(coinType),
        )
        .filter(([coinType]) => getBalance(coinType).gt(0))
        .map(([coinType, coinMetadata]) => getToken(coinType, coinMetadata))
        .sort(
          (a, b) => (a.symbol.toLowerCase() < b.symbol.toLowerCase() ? -1 : 1), // Sort by symbol (ascending)
        ),
    [balancesCoinMetadataMap, getBalance, appData.lstAprPercentMap],
  );

  const [quoteAssetCoinType, setQuoteAssetCoinType] = useState<
    string | undefined
  >(undefined);
  const quoteToken =
    quoteAssetCoinType !== undefined
      ? getToken(
          quoteAssetCoinType,
          balancesCoinMetadataMap![quoteAssetCoinType],
        )
      : undefined;

  const depositedQuoteAssetAmount = useMemo(() => {
    if (quoteToken === undefined) return new BigNumber(0.01); // Not shown in UI

    const price =
      isSui(quoteToken.coinType) || isLst(quoteToken.coinType)
        ? appData.coinTypeOracleInfoPriceMap[NORMALIZED_SUI_COINTYPE]?.price
        : isStablecoin(quoteToken.coinType)
          ? appData.coinTypeOracleInfoPriceMap[NORMALIZED_USDC_COINTYPE]?.price
          : (appData.coinTypeOracleInfoPriceMap[quoteToken.coinType]?.price ??
            getAvgPoolPrice(appData.pools, quoteToken.coinType));
    if (price === undefined) return new BigNumber(1);

    const rawAmount = DEPOSITED_QUOTE_ASSET_USD / +price;
    if (isSui(quoteToken.coinType) || isLst(quoteToken.coinType))
      return new BigNumber(Math.round(rawAmount / 10) * 10); // Round to nearest 10 for SUI and LSTs
    if (isStablecoin(quoteToken.coinType))
      return new BigNumber(DEPOSITED_QUOTE_ASSET_USD); // Use exact amount for stablecoins (1:1)

    // All others (SEND)
    return new BigNumber(rawAmount).decimalPlaces(
      quoteToken.decimals,
      BigNumber.ROUND_DOWN,
    );
  }, [quoteToken, isLst, appData.coinTypeOracleInfoPriceMap, appData.pools]);

  // State - pool - burn LP tokens
  const [burnLpTokens, setBurnLpTokens] = useState<boolean>(false);

  const offset: bigint | undefined = useMemo(() => {
    if (quoteToken === undefined) return undefined;

    const depositedSupply = new BigNumber(supply)
      .times(DEPOSITED_TOKEN_PERCENT)
      .div(100);

    const quotePrice = getPoolPrice(appData.pools, quoteToken.coinType)!; // TODO: Must have pool for quote token

    const initialPriceUsd = INITIAL_TOKEN_MC_USD / +depositedSupply;
    const initialPriceQuote = +new BigNumber(initialPriceUsd).div(quotePrice);

    return computeOptimalOffset(
      initialPriceQuote,
      BigInt(
        depositedSupply
          .times(10 ** decimals)
          .integerValue(BigNumber.ROUND_DOWN)
          .toString(),
      ),
      decimals,
      quoteToken.decimals,
    );
  }, [quoteToken, supply, appData.pools, decimals]);
  console.log("xxx offset:", offset);

  // Submit
  const reset = () => {
    // Progress
    setHasFailed(false);

    setCreateTokenResult(undefined);
    setMintTokenResult(undefined);
    setBTokensAndBankIds([undefined, undefined]);
    setCreateLpTokenResult(undefined);
    setCreatePoolResult(undefined);
    setHasClearedCache(false);

    // Token
    setShowOptional(false);

    setName("");
    setTimeout(() => nameInputRef.current?.focus(), 100); // After dialog is closed

    setSymbol("");
    setDescription("");

    setIconUrl("");
    setIconFilename("");
    setIconFileSize("");
    (document.getElementById("icon-upload") as HTMLInputElement).value = "";

    setDecimalsRaw(DEFAULT_TOKEN_DECIMALS.toString());
    setDecimals(DEFAULT_TOKEN_DECIMALS);
    setSupplyRaw(DEFAULT_TOKEN_SUPPLY.toString());
    setSupply(DEFAULT_TOKEN_SUPPLY);

    // Pool
    setQuoteAssetCoinType(undefined);
    setBurnLpTokens(false);
  };

  const [isSubmitting, setIsSubmitting] = useState<boolean>(false);

  const submitButtonState: SubmitButtonState = (() => {
    if (!address) return { isDisabled: true, title: "Connect wallet" };
    if (isSubmitting) return { isDisabled: true, isLoading: true };
    if (hasClearedCache) return { isDisabled: true, isSuccess: true };

    // Name
    if (name === "") return { isDisabled: true, title: "Enter a name" };
    if (name.length < 3 || name.length > 32)
      return {
        isDisabled: true,
        title: "Name must be between 3 and 32 characters",
      };

    // Symbol
    if (symbol === "") return { isDisabled: true, title: "Enter a symbol" };
    if (symbol !== symbol.toUpperCase())
      return { isDisabled: true, title: "Symbol must be uppercase" };
    if (/\s/.test(symbol))
      return { isDisabled: true, title: "Symbol cannot contain spaces" };
    if (/^\d/.test(symbol))
      return { isDisabled: true, title: "Symbol cannot start with a number" };
    if (symbol.length < 1 || symbol.length > 8)
      return {
        isDisabled: true,
        title: "Symbol must be between 1 and 8 characters",
      };
    if (
      address !== ADMIN_ADDRESS &&
      BLACKLISTED_WORDS.includes(symbol.toLowerCase())
    )
      return {
        isDisabled: true,
        title: "Symbol cannot be a reserved or blacklisted word",
      };
    if (symbol === name)
      return {
        isDisabled: true,
        title: "Symbol can't be the same as the name",
      };
    // Don't enforce symbol uniqueness

    // Description
    if (description.length > 256)
      return {
        isDisabled: true,
        title: "Description must be 256 characters or less",
      };

    // Icon
    if (iconUrl === "") return { isDisabled: true, title: "Upload an icon" };

    // Decimals
    if (decimalsRaw === "")
      return { isDisabled: true, title: "Enter number of decimals" };

    // Supply
    if (supplyRaw === "") return { isDisabled: true, title: "Enter a supply" };

    //

    if (quoteAssetCoinType === undefined)
      return { isDisabled: true, title: "Select a quote asset" };
<<<<<<< HEAD
=======
    if (getBalance(quoteAssetCoinType).lt(depositedQuoteAssetAmount))
      return { isDisabled: true, title: `Insufficient ${quoteToken!.symbol}` };
>>>>>>> 3d531271

    // Failed
    if (hasFailed) return { isDisabled: false, title: "Retry" };

    return {
      isDisabled: false,
      title: "Launch token & create pool",
    };
  })();

  const onSubmitClick = async () => {
    if (submitButtonState.isDisabled) return;
    if (!quoteToken) return; // Should not happen

    try {
      if (!address) throw new Error("Wallet not connected");

      setIsSubmitting(true);

      // 0) Prepare
      if (!quoteToken.id) throw new Error("Token coinMetadata id not found");

      await initializeCoinCreation();

      // 1) Create token
      let _createTokenResult = createTokenResult;
      if (_createTokenResult === undefined) {
        _createTokenResult = await createToken(
          name,
          symbol,
          description,
          iconUrl,
          decimals,
          address,
          signExecuteAndWaitForTransaction,
        );
        await new Promise((resolve) => setTimeout(resolve, 2000));
        setCreateTokenResult(_createTokenResult);
      }

      const createdToken = getToken(_createTokenResult.coinType, {
        decimals,
        description,
        iconUrl,
        id: _createTokenResult.coinMetadataId,
        name,
        symbol,
      });
      const tokens = [createdToken, quoteToken] as [Token, Token];

      // 2) Mint token
      let _mintTokenResult = mintTokenResult;
      if (_mintTokenResult === undefined) {
        _mintTokenResult = await mintToken(
          _createTokenResult,
          supply,
          decimals,
          address,
          signExecuteAndWaitForTransaction,
        );
        await new Promise((resolve) => setTimeout(resolve, 2000));
        setMintTokenResult(_mintTokenResult);
      }

      // 3) Get/create bTokens and banks (2 transactions for each missing bToken+bank pair = 0, 2, or 4 transactions in total)
      const _bTokensAndBankIds = bTokensAndBankIds;
      if (
        _bTokensAndBankIds.some(
          (bTokenAndBankId) => bTokenAndBankId === undefined,
        )
      ) {
        for (const index of [0, 1]) {
          if (_bTokensAndBankIds[index] === undefined) {
            _bTokensAndBankIds[index] = hasBTokenAndBankForToken(
              tokens[index],
              appData,
            )
              ? await getBTokenAndBankForToken(
                  tokens[index],
                  suiClient,
                  appData,
                )
              : await (async () => {
                  const result = await createBTokenAndBankForToken(
                    tokens[index],
                    steammClient,
                    appData,
                    address,
                    signExecuteAndWaitForTransaction,
                  );
                  await new Promise((resolve) => setTimeout(resolve, 2000));

                  return result;
                })();

            setBTokensAndBankIds(
              (prev) =>
                [0, 1].map((i) =>
                  i === index ? _bTokensAndBankIds[index] : prev[i],
                ) as [
                  (
                    | GetBTokenAndBankForTokenResult
                    | CreateBTokenAndBankForTokenResult
                    | undefined
                  ),
                  (
                    | GetBTokenAndBankForTokenResult
                    | CreateBTokenAndBankForTokenResult
                    | undefined
                  ),
                ],
            );
          }
        }
      }

      const bTokens = _bTokensAndBankIds.map(
        (bTokenAndBankId) => bTokenAndBankId!.bToken,
      ) as [Token, Token];
      const bankIds = _bTokensAndBankIds.map(
        (bTokenAndBankId) => bTokenAndBankId!.bankId,
      ) as [string, string];

      // 4) Create LP token (1 transaction)
      let _createLpTokenResult = createLpTokenResult;
      if (_createLpTokenResult === undefined) {
        _createLpTokenResult = await createLpToken(
          bTokens,
          address,
          signExecuteAndWaitForTransaction,
        );
        await new Promise((resolve) => setTimeout(resolve, 2000));
        setCreateLpTokenResult(_createLpTokenResult);
      }

      // 5) Create pool and deposit initial liquidity (1 transaction)
      const values = [
        new BigNumber(supply)
          .times(DEPOSITED_TOKEN_PERCENT)
          .div(100)
          .toFixed(decimals, BigNumber.ROUND_DOWN),
<<<<<<< HEAD
        "0",
=======
        depositedQuoteAssetAmount.toFixed(
          quoteToken.decimals,
          BigNumber.ROUND_DOWN,
        ),
>>>>>>> 3d531271
      ] as [string, string];

      let _createPoolResult = createPoolResult;
      if (_createPoolResult === undefined) {
        _createPoolResult = await createPoolAndDepositInitialLiquidity(
          tokens,
          values,
          QUOTER_ID,
          offset,
          undefined,
          FEE_TIER_PERCENT,
          bTokens,
          bankIds,
          _createLpTokenResult,
          burnLpTokens,
          steammClient,
          appData,
          address,
          signExecuteAndWaitForTransaction,
        );
        await new Promise((resolve) => setTimeout(resolve, 2000));
        setCreatePoolResult(_createPoolResult);
      }

      const _hasClearedCache = hasClearedCache;
      if (!_hasClearedCache) {
        await fetch(`${API_URL}/steamm/clear-cache`);

        await new Promise((resolve) => setTimeout(resolve, 2000));
        setHasClearedCache(true);
      }

      const txUrl = explorer.buildTxUrl(_createPoolResult.res.digest);
      showSuccessTxnToast(`Launched ${symbol}`, txUrl, {
        description: `Created ${formatPair(tokens.map((token) => token.symbol))} pool and deposited initial liquidity`,
      });
    } catch (err) {
      showErrorToast("Failed to launch token", err as Error, undefined, true);
      console.error(err);

      setHasFailed(true);
    } finally {
      setIsSubmitting(false);
      refresh();
    }
  };

  const isStepsDialogOpen = isSubmitting || hasClearedCache;

  return (
    <>
      <LaunchTokenStepsDialog
        isOpen={isStepsDialogOpen}
        createTokenResult={createTokenResult}
        mintTokenResult={mintTokenResult}
        bTokensAndBankIds={bTokensAndBankIds}
        createdLpToken={createLpTokenResult}
        createPoolResult={createPoolResult}
        hasClearedCache={hasClearedCache}
        reset={reset}
      />

      <div className="flex w-full flex-col gap-4">
        <div
          className={cn(
            "flex w-full flex-col gap-4",
            hasFailed && "pointer-events-none",
          )}
        >
          <div className="flex w-full flex-row gap-4">
            {/* Name */}
            <div className="flex flex-[2] flex-col gap-2">
              <p className="text-p2 text-secondary-foreground">Name</p>
              <TextInput
                ref={nameInputRef}
                autoFocus
                value={name}
                onChange={setName}
              />
            </div>

            {/* Symbol */}
            <div className="flex flex-1 flex-col gap-2">
              <p className="text-p2 text-secondary-foreground">Symbol</p>
              <TextInput
                value={symbol}
                onChange={(value) => setSymbol(value.toUpperCase())}
              />
            </div>
          </div>

          {/* Icon */}
          <div className="flex w-full flex-col gap-3">
            <div className="flex w-full flex-col gap-1">
              <p className="text-p2 text-secondary-foreground">Icon</p>
              <p className="text-p3 text-tertiary-foreground">
                {[
                  "PNG, JPEG, WebP, or SVG.",
                  `Max ${formatNumber(
                    new BigNumber(BROWSE_MAX_FILE_SIZE_BYTES / 1024 / 1024),
                    { dp: 0 },
                  )} MB.`,
                  `256x256 or larger recommended`,
                ].join(" ")}
              </p>
            </div>
            <IconUpload
              isDragAndDropDisabled={hasFailed || isStepsDialogOpen}
              iconUrl={iconUrl}
              setIconUrl={setIconUrl}
              iconFilename={iconFilename}
              setIconFilename={setIconFilename}
              iconFileSize={iconFileSize}
              setIconFileSize={setIconFileSize}
            />
          </div>

          {/* Optional */}
          <button
            className="group flex w-max flex-row items-center gap-2"
            onClick={() => setShowOptional(!showOptional)}
          >
            <p
              className={cn(
                "!text-p2 transition-colors",
                showOptional
                  ? "text-foreground"
                  : "text-secondary-foreground group-hover:text-foreground",
              )}
            >
              Optional
            </p>
            {showOptional ? (
              <ChevronUp className="h-4 w-4 text-foreground" />
            ) : (
              <ChevronDown className="h-4 w-4 text-secondary-foreground group-hover:text-foreground" />
            )}
          </button>

          {showOptional && (
            <>
              {/* Optional - Description */}
              <div className="flex w-full flex-col gap-2">
                <p className="text-p2 text-secondary-foreground">Description</p>
                <TextInput
                  value={description}
                  onChange={setDescription}
                  isTextarea
                  minRows={1}
                />
              </div>

              {/* Optional - Decimals */}
              <div className="flex w-full flex-col gap-2">
                <p className="text-p2 text-secondary-foreground">Decimals</p>
                <TextInput
                  placeholder={decimals.toString()}
                  value={decimalsRaw}
                  onChange={onDecimalsChange}
                />
              </div>

              {/* Optional - Supply */}
              <div className="flex w-full flex-col gap-2">
                <p className="text-p2 text-secondary-foreground">Supply</p>
                <TextInput
                  placeholder={supply.toString()}
                  value={supplyRaw}
                  onChange={onSupplyChange}
                />
              </div>

              {/* Optional - Burn LP tokens */}
              <Parameter
                label="Burn LP tokens"
                labelTooltip="Burning your LP tokens prevents you from withdrawing the pool's initial liquidity. You also won't receive any LP fees from depositing the pool's initial liquidity."
                isHorizontal
              >
                <button
                  className={cn(
                    "group flex h-6 w-6 flex-row items-center justify-center rounded-sm border transition-colors",
                    burnLpTokens
                      ? "border-button-1 bg-button-1/25"
                      : "hover:bg-border/50",
                  )}
                  onClick={() => setBurnLpTokens(!burnLpTokens)}
                >
                  {burnLpTokens && (
                    <Check className="h-4 w-4 text-foreground" />
                  )}
                </button>
              </Parameter>
            </>
          )}

          <Divider />

          {/* Quote asset */}
          <div className="flex flex-row justify-between">
            <p className="text-p2 text-secondary-foreground">Quote asset</p>

            <TokenSelectionDialog
              triggerClassName="h-6"
              triggerIconSize={16}
              triggerLabelSelectedClassName="!text-p2"
              triggerLabelUnselectedClassName="!text-p2"
              triggerChevronClassName="!h-4 !w-4 !ml-0 !mr-0"
              token={quoteToken}
              tokens={quoteTokens}
              onSelectToken={(token) => setQuoteAssetCoinType(token.coinType)}
            />
          </div>

          <div className="flex w-full flex-col gap-2">
            {/* Deposited */}
            <Parameter label="Initial liquidity" isHorizontal>
              {quoteToken ? (
<<<<<<< HEAD
                <p className="text-p2 text-foreground">
                  {formatToken(
                    new BigNumber(supply)
                      .times(DEPOSITED_TOKEN_PERCENT)
                      .div(100),
                    { dp: decimals, trimTrailingZeros: true },
                  )}{" "}
                  {symbol || "tokens"} (
                  {formatPercent(new BigNumber(DEPOSITED_TOKEN_PERCENT), {
                    dp: 0,
                  })}
                  )
                </p>
=======
                <div className="flex flex-row flex-wrap items-center justify-end gap-x-2 gap-y-1">
                  <p className="text-p2 text-foreground">
                    {formatToken(
                      new BigNumber(supply)
                        .times(DEPOSITED_TOKEN_PERCENT)
                        .div(100),
                      { dp: decimals, trimTrailingZeros: true },
                    )}{" "}
                    {symbol || "tokens"} (
                    {formatPercent(new BigNumber(DEPOSITED_TOKEN_PERCENT), {
                      dp: 0,
                    })}
                    )
                  </p>
                  <Plus className="h-4 w-4 text-tertiary-foreground" />
                  <p className="text-p2 text-foreground">
                    {formatToken(depositedQuoteAssetAmount, {
                      dp: quoteToken.decimals,
                      trimTrailingZeros: true,
                    })}{" "}
                    {quoteToken!.symbol}
                  </p>
                </div>
>>>>>>> 3d531271
              ) : (
                <p className="text-p2 text-foreground">--</p>
              )}
            </Parameter>
          </div>
        </div>

        <div className="flex w-full flex-col gap-1">
          <SubmitButton
            submitButtonState={submitButtonState}
            onClick={onSubmitClick}
          />

          {hasFailed && !hasClearedCache && (
            <button
              className="group flex h-10 w-full flex-row items-center justify-center rounded-md border px-3 transition-colors hover:bg-border/50"
              onClick={reset}
            >
              <p className="text-p2 text-secondary-foreground transition-colors group-hover:text-foreground">
                Start over
              </p>
            </button>
          )}
        </div>
      </div>
    </>
  );
}<|MERGE_RESOLUTION|>--- conflicted
+++ resolved
@@ -48,27 +48,17 @@
   BROWSE_MAX_FILE_SIZE_BYTES,
   DEFAULT_TOKEN_DECIMALS,
   DEFAULT_TOKEN_SUPPLY,
-<<<<<<< HEAD
+  DEPOSITED_QUOTE_ASSET_USD,
   DEPOSITED_TOKEN_PERCENT,
   FEE_TIER_PERCENT,
   INITIAL_TOKEN_MC_USD,
-  MAX_FILE_SIZE_BYTES,
-=======
-  DEPOSITED_QUOTE_ASSET_USD,
-  DEPOSITED_TOKEN_PERCENT,
-  FEE_TIER_PERCENT,
->>>>>>> 3d531271
   MintTokenResult,
   QUOTER_ID,
   createToken,
   mintToken,
 } from "@/lib/launchToken";
-<<<<<<< HEAD
-import { getPoolPrice } from "@/lib/pools";
-=======
 import { API_URL } from "@/lib/navigation";
 import { getAvgPoolPrice } from "@/lib/pools";
->>>>>>> 3d531271
 import { showSuccessTxnToast } from "@/lib/toasts";
 import { cn } from "@/lib/utils";
 
@@ -243,7 +233,7 @@
       .times(DEPOSITED_TOKEN_PERCENT)
       .div(100);
 
-    const quotePrice = getPoolPrice(appData.pools, quoteToken.coinType)!; // TODO: Must have pool for quote token
+    const quotePrice = getAvgPoolPrice(appData.pools, quoteToken.coinType)!; // TODO: Must have pool for quote token
 
     const initialPriceUsd = INITIAL_TOKEN_MC_USD / +depositedSupply;
     const initialPriceQuote = +new BigNumber(initialPriceUsd).div(quotePrice);
@@ -362,11 +352,8 @@
 
     if (quoteAssetCoinType === undefined)
       return { isDisabled: true, title: "Select a quote asset" };
-<<<<<<< HEAD
-=======
     if (getBalance(quoteAssetCoinType).lt(depositedQuoteAssetAmount))
       return { isDisabled: true, title: `Insufficient ${quoteToken!.symbol}` };
->>>>>>> 3d531271
 
     // Failed
     if (hasFailed) return { isDisabled: false, title: "Retry" };
@@ -508,14 +495,7 @@
           .times(DEPOSITED_TOKEN_PERCENT)
           .div(100)
           .toFixed(decimals, BigNumber.ROUND_DOWN),
-<<<<<<< HEAD
         "0",
-=======
-        depositedQuoteAssetAmount.toFixed(
-          quoteToken.decimals,
-          BigNumber.ROUND_DOWN,
-        ),
->>>>>>> 3d531271
       ] as [string, string];
 
       let _createPoolResult = createPoolResult;
@@ -732,49 +712,17 @@
           <div className="flex w-full flex-col gap-2">
             {/* Deposited */}
             <Parameter label="Initial liquidity" isHorizontal>
-              {quoteToken ? (
-<<<<<<< HEAD
-                <p className="text-p2 text-foreground">
-                  {formatToken(
-                    new BigNumber(supply)
-                      .times(DEPOSITED_TOKEN_PERCENT)
-                      .div(100),
-                    { dp: decimals, trimTrailingZeros: true },
-                  )}{" "}
-                  {symbol || "tokens"} (
-                  {formatPercent(new BigNumber(DEPOSITED_TOKEN_PERCENT), {
-                    dp: 0,
-                  })}
-                  )
-                </p>
-=======
-                <div className="flex flex-row flex-wrap items-center justify-end gap-x-2 gap-y-1">
-                  <p className="text-p2 text-foreground">
-                    {formatToken(
-                      new BigNumber(supply)
-                        .times(DEPOSITED_TOKEN_PERCENT)
-                        .div(100),
-                      { dp: decimals, trimTrailingZeros: true },
-                    )}{" "}
-                    {symbol || "tokens"} (
-                    {formatPercent(new BigNumber(DEPOSITED_TOKEN_PERCENT), {
-                      dp: 0,
-                    })}
-                    )
-                  </p>
-                  <Plus className="h-4 w-4 text-tertiary-foreground" />
-                  <p className="text-p2 text-foreground">
-                    {formatToken(depositedQuoteAssetAmount, {
-                      dp: quoteToken.decimals,
-                      trimTrailingZeros: true,
-                    })}{" "}
-                    {quoteToken!.symbol}
-                  </p>
-                </div>
->>>>>>> 3d531271
-              ) : (
-                <p className="text-p2 text-foreground">--</p>
-              )}
+              <p className="text-p2 text-foreground">
+                {formatToken(
+                  new BigNumber(supply).times(DEPOSITED_TOKEN_PERCENT).div(100),
+                  { dp: decimals, trimTrailingZeros: true },
+                )}{" "}
+                {symbol || "tokens"} (
+                {formatPercent(new BigNumber(DEPOSITED_TOKEN_PERCENT), {
+                  dp: 0,
+                })}
+                )
+              </p>
             </Parameter>
           </div>
         </div>
