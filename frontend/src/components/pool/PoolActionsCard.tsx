import { useRouter } from "next/router";
import { Fragment, useCallback, useMemo, useRef, useState } from "react";

import { Transaction, coinWithBalance } from "@mysten/sui/transactions";
import { SUI_DECIMALS } from "@mysten/sui/utils";
import * as Sentry from "@sentry/nextjs";
import BigNumber from "bignumber.js";
import { debounce } from "lodash";

import {
  MAX_U64,
  NORMALIZED_SUI_COINTYPE,
  SUI_GAS_MIN,
<<<<<<< HEAD
  formatPercent,
=======
>>>>>>> ffe0b798
  formatToken,
  getBalanceChange,
  getToken,
  isSui,
} from "@suilend/frontend-sui";
import {
  shallowPushQuery,
  showErrorToast,
  useSettingsContext,
  useWalletContext,
} from "@suilend/frontend-sui-next";
import {
  createObligationIfNoneExists,
  sendObligationToUser,
} from "@suilend/sdk";
import {
  DepositQuote,
  RedeemQuote,
  SteammSDK,
  SwapQuote,
} from "@suilend/steamm-sdk";

import ExchangeRateParameter from "@/components/ExchangeRateParameter";
import Parameter from "@/components/Parameter";
import PercentInput from "@/components/PercentInput";
import CoinInput, { getCoinInputId } from "@/components/pool/CoinInput";
import SlippagePopover from "@/components/SlippagePopover";
import SubmitButton, { SubmitButtonState } from "@/components/SubmitButton";
import PriceDifferenceLabel from "@/components/swap/PriceDifferenceLabel";
import ReverseAssetsButton from "@/components/swap/ReverseAssetsButton";
import TokenLogo from "@/components/TokenLogo";
import { Skeleton } from "@/components/ui/skeleton";
import { useLoadedAppContext } from "@/contexts/AppContext";
import { usePoolContext } from "@/contexts/PoolContext";
import { useLoadedUserContext } from "@/contexts/UserContext";
import useTokenUsdPrices from "@/hooks/useTokenUsdPrices";
<<<<<<< HEAD
import { formatTextInputValue } from "@/lib/format";
=======
import { formatPercentInputValue, formatTextInputValue } from "@/lib/format";
>>>>>>> ffe0b798
import {
  getIndexOfObligationWithDeposit,
  getObligationDepositPosition,
  getObligationDepositedAmount,
} from "@/lib/obligation";
import { getBirdeyeRatio } from "@/lib/swap";
import { showSuccessTxnToast } from "@/lib/toasts";
import { cn } from "@/lib/utils";

import { quotePoolDeposit } from "@/utils";

enum Action {
  DEPOSIT = "deposit",
  WITHDRAW = "withdraw",
  SWAP = "swap",
}

const actionNameMap: Record<Action, string> = {
  [Action.DEPOSIT]: "Deposit",
  [Action.WITHDRAW]: "Withdraw",
  [Action.SWAP]: "Swap",
};

enum QueryParams {
  ACTION = "action",
}

interface DepositTabProps {
  tokenUsdPricesMap: Record<string, BigNumber>;
}

function DepositTab({ tokenUsdPricesMap }: DepositTabProps) {
  const { explorer } = useSettingsContext();
  const { address, signExecuteAndWaitForTransaction } = useWalletContext();
  const { steammClient, appData, slippagePercent } = useLoadedAppContext();
  const { getBalance, userData, refresh } = useLoadedUserContext();
  const { pool } = usePoolContext();

  const currentRatio = pool.balances[0].div(pool.balances[1]); // NaN if pool.balances[1] === 0 (i.e. tvlUsd === 0)

  // Value
  const maxValues = pool.coinTypes.map((coinType, index) =>
    (isSui(coinType)
      ? BigNumber.max(0, getBalance(coinType).minus(SUI_GAS_MIN))
      : getBalance(coinType)
    )
      .div(index === 0 || pool.tvlUsd.eq(0) ? 1 : 1 + slippagePercent / 100)
      .decimalPlaces(
        appData.coinMetadataMap[pool.coinTypes[index]].decimals,
        BigNumber.ROUND_DOWN,
      ),
  ) as [BigNumber, BigNumber];
  const smartMaxValues = pool.tvlUsd.eq(0)
    ? maxValues
    : [
        BigNumber.min(
          maxValues[0],
          new BigNumber(maxValues[1].times(currentRatio)).decimalPlaces(
            appData.coinMetadataMap[pool.coinTypes[1]].decimals,
            BigNumber.ROUND_DOWN,
          ),
        ),
        BigNumber.min(
          maxValues[1],
          new BigNumber(maxValues[0].div(currentRatio)).decimalPlaces(
            appData.coinMetadataMap[pool.coinTypes[0]].decimals,
            BigNumber.ROUND_DOWN,
          ),
        ),
      ];

  const [values, setValues] = useState<[string, string]>(["", ""]);
  const valuesRef = useRef<[string, string]>(values);
  const [sliderValue, setSliderValue] = useState<string>("0");

  const [fetchingQuoteForIndex, setFetchingQuoteForIndex] = useState<
    number | undefined
  >(undefined);
  const [quote, setQuote] = useState<DepositQuote | undefined>(undefined);

  const fetchQuote = async (
    _steammClient: SteammSDK,
    _value: string,
    index: number,
  ) => {
    console.log(
      "DepositTab.fetchQuote - _value(=formattedValue):",
      _value,
      "index:",
      index,
      "valuesRef.current[index]:",
      valuesRef.current[index],
    );

    const dps = [
      appData.coinMetadataMap[pool.coinTypes[0]].decimals,
      appData.coinMetadataMap[pool.coinTypes[1]].decimals,
    ];

    if (valuesRef.current[index] !== _value) return;

    try {
      const submitAmount = new BigNumber(_value)
        .times(10 ** dps[index])
        .integerValue(BigNumber.ROUND_DOWN)
        .toString();

      const poolState = await steammClient.fullClient.fetchPool(pool.id);

      const quote = quotePoolDeposit(
        poolState,
        index === 0 ? BigInt(submitAmount) : BigInt(MAX_U64.toString()),
        index === 0 ? BigInt(MAX_U64.toString()) : BigInt(submitAmount),
      );

      // TODO: add back after
      // const quote = await _steammClient.Pool.quoteDeposit({
      //   pool: pool.id,
      //   maxA: index === 0 ? BigInt(submitAmount) : BigInt(MAX_U64.toString()),
      //   maxB: index === 0 ? BigInt(MAX_U64.toString()) : BigInt(submitAmount),
      // });

      if (valuesRef.current[index] !== _value) return;
      console.log("DepositTab.fetchQuote - quote:", quote);

      setValues((prev) => [
        index === 0
          ? prev[0]
          : formatTextInputValue(
              new BigNumber(quote.depositA.toString())
                .div(10 ** dps[0])
                .toFixed(dps[0], BigNumber.ROUND_DOWN),
              dps[0],
            ),
        index === 0
          ? formatTextInputValue(
              new BigNumber(quote.depositB.toString())
                .div(10 ** dps[1])
                .toFixed(dps[1], BigNumber.ROUND_DOWN),
              dps[1],
            )
          : prev[1],
      ]);
      // setSliderValue (no need, should match the existing value)

      setFetchingQuoteForIndex(undefined);
      setQuote(quote);
    } catch (err) {
      showErrorToast("Failed to fetch quote", err as Error);
      console.error(err);
      Sentry.captureException(err);
    }
  };
  const debouncedFetchQuote = useRef(debounce(fetchQuote, 100)).current;

  const onValueChange = (
    _value: string,
    index: number,
    isImmediate?: boolean,
  ) => {
    console.log("DepositTab.onValueChange - _value:", _value);

    const dps = [
      appData.coinMetadataMap[pool.coinTypes[0]].decimals,
      appData.coinMetadataMap[pool.coinTypes[1]].decimals,
    ];

    const formattedValue = formatTextInputValue(_value, dps[index]);

    // formattedValue === "" || formattedValue < 0
    if (formattedValue === "" || new BigNumber(formattedValue).lt(0)) {
      const newValues: [string, string] = [
        index === 0 ? formattedValue : "",
        index === 0 ? "" : formattedValue,
      ];
      valuesRef.current = newValues;
      setValues(newValues);
      setSliderValue("0");

      setFetchingQuoteForIndex(undefined);
      setQuote(undefined);
      return;
    }

    // formattedValue >= 0
    if (pool.tvlUsd.eq(0)) {
      const newValues: [string, string] = [
        index === 0 ? formattedValue : values[0],
        index === 0 ? values[1] : formattedValue,
      ];
      valuesRef.current = newValues;
      setValues(newValues);
      setSliderValue("0"); // Slider is hidden if TVL is 0

      // Initial deposit (set fake quote) (one of the values may be "")
      setFetchingQuoteForIndex(undefined);
      setQuote({
        initialDeposit: true,
        depositA: BigInt(
          new BigNumber(valuesRef.current[0] || 0)
            .times(10 ** dps[0])
            .integerValue(BigNumber.ROUND_DOWN)
            .toString(),
        ),
        depositB: BigInt(
          new BigNumber(valuesRef.current[1] || 0)
            .times(10 ** dps[1])
            .integerValue(BigNumber.ROUND_DOWN)
            .toString(),
        ),
        mintLp: BigInt(0), // Not used
      });
      return;
    }

    // formattedValue === 0
    if (new BigNumber(formattedValue).eq(0)) {
      const newValues: [string, string] = [
        index === 0 ? formattedValue : "0",
        index === 0 ? "0" : formattedValue,
      ];
      valuesRef.current = newValues;
      setValues(newValues);
      setSliderValue("0");

      setFetchingQuoteForIndex(undefined);
      setQuote(undefined);
      return;
    }

    // formattedValue > 0
    const newValues: [string, string] = [
      index === 0 ? formattedValue : values[0],
      index === 0 ? values[1] : formattedValue,
    ];
    valuesRef.current = newValues;
    setValues(newValues);
    setSliderValue(
      new BigNumber(newValues[index])
        .div(smartMaxValues[index])
        .times(100)
        .toFixed(1),
    );

    setFetchingQuoteForIndex(1 - index);
    (isImmediate ? fetchQuote : debouncedFetchQuote)(
      steammClient,
      formattedValue,
      index,
    );
  };

  // Value - max
  const onBalanceClick = (index: number) => {
    const coinType = pool.coinTypes[index];
    const coinMetadata = appData.coinMetadataMap[coinType];

    onValueChange(
      smartMaxValues[index].toFixed(
        coinMetadata.decimals,
        BigNumber.ROUND_DOWN,
      ),
      index,
      true,
    );
    document.getElementById(getCoinInputId(coinType))?.focus();
  };

  // Value - slider
  const onSliderValueChange = (percent: string) => {
    const formattedValue = formatPercentInputValue(percent, 1);

    onValueChange(
      smartMaxValues[0]
        .times(formattedValue || "0")
        .div(100)
        .toFixed(
          appData.coinMetadataMap[pool.coinTypes[0]].decimals,
          BigNumber.ROUND_DOWN,
        ),
      0,
    );

    setSliderValue(formattedValue);
  };

  // USD prices - current
  const usdValues = useMemo(
    () =>
      [0, 1].map((index) =>
        fetchingQuoteForIndex !== undefined ||
        tokenUsdPricesMap[pool.coinTypes[index]] === undefined
          ? undefined
          : quote
            ? new BigNumber(
                (index === 0 ? quote.depositA : quote.depositB).toString(),
              )
                .div(
                  10 ** appData.coinMetadataMap[pool.coinTypes[index]].decimals,
                )
                .times(tokenUsdPricesMap[pool.coinTypes[index]])
            : "",
      ),
    [
      fetchingQuoteForIndex,
      tokenUsdPricesMap,
      pool.coinTypes,
      quote,
      appData.coinMetadataMap,
    ],
  );

  // Submit
  const [isSubmitting, setIsSubmitting] = useState<boolean>(false);

  const submitButtonState: SubmitButtonState = (() => {
    if (!address) return { isDisabled: true, title: "Connect wallet" };
    if (isSubmitting) return { isDisabled: true, isLoading: true };

    if (Object.values(values).some((value) => value === ""))
      return { isDisabled: true, title: "Enter an amount" };
    if (Object.values(values).some((value) => new BigNumber(value).lt(0)))
      return { isDisabled: true, title: "Enter a +ve amount" };
    if (Object.values(values).some((value) => new BigNumber(value).eq(0)))
      return { isDisabled: true, title: "Enter a non-zero amount" };

    if (getBalance(NORMALIZED_SUI_COINTYPE).lt(SUI_GAS_MIN))
      return {
        isDisabled: true,
        title: `${SUI_GAS_MIN} SUI should be saved for gas`,
      };

    if (quote) {
      if (
        pool.coinTypes.includes(NORMALIZED_SUI_COINTYPE) &&
        new BigNumber(
          getBalance(NORMALIZED_SUI_COINTYPE).minus(SUI_GAS_MIN),
        ).lt(
          new BigNumber(
            (pool.coinTypes.indexOf(NORMALIZED_SUI_COINTYPE) === 0
              ? quote.depositA
              : quote.depositB
            ).toString(),
          )
            .div(10 ** SUI_DECIMALS)
            .times(
              pool.coinTypes.indexOf(NORMALIZED_SUI_COINTYPE) === 0 ||
                pool.tvlUsd.eq(0)
                ? 1
                : 1 + slippagePercent / 100,
            ),
        )
      )
        return {
          isDisabled: true,
          title: `${SUI_GAS_MIN} SUI should be saved for gas`,
        };

      for (let i = 0; i < pool.coinTypes.length; i++) {
        const coinType = pool.coinTypes[i];
        const coinMetadata = appData.coinMetadataMap[coinType];

        if (
          getBalance(coinType).lt(
            new BigNumber(
              (i === 0 ? quote.depositA : quote.depositB).toString(),
            )
              .div(10 ** coinMetadata.decimals)
              .times(
                i === 0 || pool.tvlUsd.eq(0) ? 1 : 1 + slippagePercent / 100,
              ),
          )
        )
          return {
            isDisabled: true,
            title: `Insufficient ${coinMetadata.symbol}`,
          };
      }
    }

    return {
      isDisabled: fetchingQuoteForIndex !== undefined || !quote,
      title: "Deposit",
    };
  })();

  const onSubmitClick = async () => {
    console.log("DepositTab.onSubmitClick");

    if (submitButtonState.isDisabled) return;
    if (!address || !quote) return;

    try {
      setIsSubmitting(true);

      const [coinTypeA, coinTypeB] = pool.coinTypes;
      const [coinMetadataA, coinMetadataB] = [
        appData.coinMetadataMap[coinTypeA],
        appData.coinMetadataMap[coinTypeB],
      ];

      const submitAmountA = quote.depositA.toString();
      const submitAmountB = new BigNumber(quote.depositB.toString())
        .times(pool.tvlUsd.eq(0) ? 1 : 1 + slippagePercent / 100)
        .integerValue(BigNumber.ROUND_DOWN)
        .toString();

      const transaction = new Transaction();

      // Deposit into pool
      const coinA = coinWithBalance({
        balance: BigInt(submitAmountA),
        type: coinTypeA,
        useGasCoin: isSui(coinTypeA),
      })(transaction);
      const coinB = coinWithBalance({
        balance: BigInt(submitAmountB),
        type: coinTypeB,
        useGasCoin: isSui(coinTypeB),
      })(transaction);

      const [lpCoin] = await steammClient.Pool.depositLiquidity(transaction, {
        pool: pool.id,
        coinTypeA,
        coinTypeB,
        coinA,
        coinB,
        maxA: BigInt(submitAmountA),
        maxB: BigInt(submitAmountB),
      });

      transaction.transferObjects([coinA, coinB], address);

      // Stake LP tokens (if reserve exists)
      if (appData.lm.reserveMap[pool.lpTokenType]) {
        let obligationIndex = getIndexOfObligationWithDeposit(
          userData.obligations,
          pool.lpTokenType,
        ); // Assumes up to one obligation has deposits of the LP token type
        if (obligationIndex === -1)
          obligationIndex = userData.obligations.findIndex(
            (obligation) => obligation.depositPositionCount < 5,
          ); // Get obligation with less than 5 deposits (if any)
        console.log("XXX obligationIndex:", obligationIndex);

        const { obligationOwnerCapId, didCreate } =
          createObligationIfNoneExists(
            appData.lm.suilendClient,
            transaction,
            obligationIndex !== -1
              ? userData.obligationOwnerCaps[obligationIndex]
              : undefined, // Create new obligation
          );
        appData.lm.suilendClient.deposit(
          lpCoin,
          pool.lpTokenType,
          obligationOwnerCapId,
          transaction,
        );
        if (didCreate)
          sendObligationToUser(obligationOwnerCapId, address, transaction);
      } else {
        transaction.transferObjects([lpCoin], address);
      }

      const res = await signExecuteAndWaitForTransaction(transaction);
      const txUrl = explorer.buildTxUrl(res.digest);

      const balanceChangeA = getBalanceChange(
        res,
        address,
        getToken(coinTypeA, appData.coinMetadataMap[coinTypeA]),
        -1,
      );
      const balanceChangeB = getBalanceChange(
        res,
        address,
        getToken(coinTypeB, appData.coinMetadataMap[coinTypeB]),
        -1,
      );

      const balanceChangeAFormatted = formatToken(
        balanceChangeA !== undefined
          ? balanceChangeA
          : new BigNumber(quote.depositA.toString()),
        { dp: coinMetadataA.decimals, trimTrailingZeros: true },
      );
      const balanceChangeBFormatted = formatToken(
        balanceChangeB !== undefined
          ? balanceChangeB
          : new BigNumber(quote.depositB.toString()),
        { dp: coinMetadataB.decimals, trimTrailingZeros: true },
      );

      showSuccessTxnToast("Deposited liquidity", txUrl, {
        description: `${balanceChangeAFormatted} ${coinMetadataA.symbol} and ${balanceChangeBFormatted} ${coinMetadataB.symbol}`,
      });
      setValues(["", ""]);
      setQuote(undefined);
    } catch (err) {
      showErrorToast(
        "Failed to deposit liquidity",
        err as Error,
        undefined,
        true,
      );
      console.error(err);
      Sentry.captureException(err);
    } finally {
      document.getElementById(getCoinInputId(pool.coinTypes[0]))?.focus();
      setIsSubmitting(false);
      refresh();
    }
  };

  return (
    <>
<<<<<<< HEAD
      <div className="flex w-full flex-col gap-1">
        {[0, 1].map((index) => (
          <CoinInput
            key={index}
            token={getToken(
              pool.coinTypes[index],
              appData.coinMetadataMap[pool.coinTypes[index]],
            )}
            value={fetchingQuoteForIndex === index ? undefined : values[index]}
            usdValue={usdValues[index]}
            onChange={(value) => onValueChange(value, index)}
            onBalanceClick={() => onBalanceClick(index)}
          />
        ))}
      </div>
=======
      {[0, 1].map((index) => (
        <CoinInput
          key={index}
          coinType={pool.coinTypes[index]}
          value={fetchingQuoteForIndex === index ? undefined : values[index]}
          usdValue={usdValues[index]}
          onChange={(value) => onValueChange(value, index)}
          onBalanceClick={() => onBalanceClick(index)}
        />
      ))}

      {/* Slider */}
      {!pool.tvlUsd.eq(0) && (
        <div className="flex w-full flex-row items-center gap-2">
          <div className="relative flex h-4 flex-1 flex-row items-center">
            <div className="absolute inset-0 z-[1] rounded-[calc(16px/2)] bg-card/50" />

            <div className="absolute inset-x-[calc(16px/2)] inset-y-0 z-[2]">
              {Array.from({ length: 5 }).map((_, detentIndex, array) => (
                <div
                  key={detentIndex}
                  className={cn(
                    "absolute inset-y-1/2 h-[4px] w-[4px] -translate-x-1/2 -translate-y-1/2",
                    detentIndex !== 0 &&
                      detentIndex !== array.length - 1 &&
                      "rounded-[calc(4px/2)] bg-tertiary-foreground",
                  )}
                  style={{
                    left: `${detentIndex * (100 / (array.length - 1))}%`,
                  }}
                />
              ))}
            </div>

            <input
              className={cn(
                "relative z-[3] h-6 w-full min-w-0 appearance-none bg-[transparent] [&::-webkit-slider-thumb]:h-4 [&::-webkit-slider-thumb]:w-4 [&::-webkit-slider-thumb]:appearance-none [&::-webkit-slider-thumb]:rounded-[calc(16px/2)] [&::-webkit-slider-thumb]:bg-foreground",
                +sliderValue === Infinity && "opacity-0",
              )}
              type="range"
              min={0}
              max={100}
              step={0.1}
              value={sliderValue || "0"}
              onChange={(e) => onSliderValueChange(e.target.value)}
              list="detents-deposit"
            />
            <datalist id="detents-deposit">
              {Array.from({ length: 100 + 1 }).map((_, detentIndex, array) => (
                <option
                  key={detentIndex}
                  value={detentIndex * (100 / (array.length - 1))}
                />
              ))}
            </datalist>
          </div>

          <div className="w-20">
            <PercentInput
              inputClassName="!text-p1 text-right pl-0"
              value={sliderValue}
              onChange={onSliderValueChange}
            />
          </div>
        </div>
      )}
>>>>>>> ffe0b798

      <SubmitButton
        submitButtonState={submitButtonState}
        onClick={onSubmitClick}
      />

      {(fetchingQuoteForIndex !== undefined || quote) && (
        <div className="flex w-full flex-col gap-2">
          <Parameter label="Maximum outflow" isHorizontal>
            <div className="flex flex-col items-end gap-1">
              {pool.coinTypes.map((coinType, index) => {
                const coinMetadata = appData.coinMetadataMap[coinType];

                return (
                  <Fragment key={coinType}>
                    {fetchingQuoteForIndex !== undefined || !quote ? (
                      <Skeleton className="h-[21px] w-24" />
                    ) : (
                      <p className="text-p2 text-foreground">
                        {formatToken(
                          new BigNumber(
                            (index === 0
                              ? quote.depositA
                              : quote.depositB
                            ).toString(),
                          )
                            .times(
                              index === 0 || pool.tvlUsd.eq(0)
                                ? 1
                                : 1 + slippagePercent / 100,
                            )
                            .div(10 ** coinMetadata.decimals),
                          { dp: coinMetadata.decimals },
                        )}{" "}
                        {coinMetadata.symbol}
                      </p>
                    )}
                  </Fragment>
                );
              })}
            </div>
          </Parameter>
        </div>
      )}
    </>
  );
}

function WithdrawTab() {
  const { explorer } = useSettingsContext();
  const { address, signExecuteAndWaitForTransaction } = useWalletContext();
  const { steammClient, appData, slippagePercent } = useLoadedAppContext();
  const { getBalance, userData, refresh } = useLoadedUserContext();
  const { pool } = usePoolContext();

  const lpTokenObligationIndex = getIndexOfObligationWithDeposit(
    userData.obligations,
    pool.lpTokenType,
  ); // Assumes up to one obligation has deposits of the LP token type

  const lpTokenBalance = getBalance(pool.lpTokenType);
  const lpTokenDepositedAmount = getObligationDepositedAmount(
    userData.obligations[lpTokenObligationIndex],
    pool.lpTokenType,
  );
  const lpTokenTotalAmount = lpTokenBalance.plus(lpTokenDepositedAmount);

  // Value
  const [value, setValue] = useState<string>("0");
  const valueRef = useRef<string>(value);

  const [isFetchingQuote, setIsFetchingQuote] = useState<boolean>(false);
  const [quote, setQuote] = useState<RedeemQuote | undefined>(undefined);

  const fetchQuote = async (_steammClient: SteammSDK, _value: string) => {
    console.log(
      "WithdrawTab.fetchQuote - _value:",
      _value,
      "valueRef.current:",
      valueRef.current,
    );

    if (valueRef.current !== _value) return;

    try {
      const submitAmount = new BigNumber(
        new BigNumber(_value || "0").div(100).times(lpTokenTotalAmount),
      )
        .times(10 ** appData.coinMetadataMap[pool.lpTokenType].decimals)
        .integerValue(BigNumber.ROUND_DOWN)
        .toString();
      const quote = await _steammClient.Pool.quoteRedeem({
        pool: pool.id,
        lpTokens: BigInt(submitAmount),
      });

      if (valueRef.current !== _value) return;
      console.log("WithdrawTab.fetchQuote - quote:", quote);

      setIsFetchingQuote(false);
      setQuote(quote);
    } catch (err) {
      showErrorToast("Failed to fetch quote", err as Error);
      console.error(err);
      Sentry.captureException(err);
    }
  };
  const debouncedFetchQuote = useRef(debounce(fetchQuote, 100)).current;

  const onValueChange = async (_value: string, isImmediate?: boolean) => {
    console.log("WithdrawTab.onValueChange - _value:", _value);

    const formattedValue = formatPercentInputValue(_value, 1);

    const newValue = formattedValue;
    valueRef.current = newValue;
    setValue(newValue);

    setIsFetchingQuote(true);
    (isImmediate ? fetchQuote : debouncedFetchQuote)(
      steammClient,
      formattedValue,
    );
  };

  // Submit
  const [isSubmitting, setIsSubmitting] = useState<boolean>(false);

  const submitButtonState: SubmitButtonState = (() => {
    if (!address) return { isDisabled: true, title: "Connect wallet" };
    if (isSubmitting) return { isDisabled: true, isLoading: true };

    if (value === "") return { isDisabled: true, title: "Enter an amount" };
    if (new BigNumber(value).lt(0))
      return { isDisabled: true, title: "Enter a +ve amount" };
    if (
      new BigNumber(new BigNumber(value).div(100).times(lpTokenTotalAmount)).eq(
        0,
      )
    )
      return { isDisabled: true, title: "Enter a non-zero amount" };

    if (getBalance(NORMALIZED_SUI_COINTYPE).lt(SUI_GAS_MIN))
      return {
        isDisabled: true,
        title: `${SUI_GAS_MIN} SUI should be saved for gas`,
      };

    return {
      isDisabled: isFetchingQuote || !quote,
      title: "Withdraw",
    };
  })();

  const onSubmitClick = async () => {
    console.log("WithdrawTab.onSubmitClick");

    if (submitButtonState.isDisabled) return;
    if (!address || !quote) return;

    try {
      setIsSubmitting(true);

      const [lpTokenType, coinTypeA, coinTypeB] = [
        pool.lpTokenType,
        ...pool.coinTypes,
      ];
      const [coinMetadataLpToken, coinMetadataA, coinMetadataB] = [
        appData.coinMetadataMap[lpTokenType],
        appData.coinMetadataMap[coinTypeA],
        appData.coinMetadataMap[coinTypeB],
      ];

      const lpTokenValue = new BigNumber(value)
        .div(100)
        .times(lpTokenTotalAmount);

      const transaction = new Transaction();

      let lpCoin;
      if (lpTokenBalance.gte(lpTokenValue)) {
        console.log("XXX wallet");
        // Withdraw from wallet only
        lpCoin = coinWithBalance({
          balance: BigInt(
            new BigNumber(lpTokenValue)
              .times(10 ** coinMetadataLpToken.decimals)
              .integerValue(BigNumber.ROUND_DOWN)
              .toString(),
          ),
          type: lpTokenType,
          useGasCoin: false,
        })(transaction);
      } else {
        const obligationIndex = getIndexOfObligationWithDeposit(
          userData.obligations,
          pool.lpTokenType,
        ); // Assumes up to one obligation has deposits of the LP token type
        if (obligationIndex === -1) throw Error("Obligation not found"); // Should never happen as the amount can't be greater than the balance if there are no deposits
        console.log("XXX obligationIndex:", obligationIndex);

        const lpCoins = [];
        if (lpTokenBalance.gt(0)) {
          // Withdraw MAX from wallet
          console.log("XXX max wallet, and");
          lpCoins.push(
            coinWithBalance({
              balance: BigInt(
                new BigNumber(lpTokenBalance)
                  .times(10 ** coinMetadataLpToken.decimals)
                  .integerValue(BigNumber.ROUND_DOWN)
                  .toString(),
              ),
              type: lpTokenType,
              useGasCoin: false,
            })(transaction),
          );
        }

        if (lpTokenValue.eq(lpTokenTotalAmount)) {
          // Withdraw MAX from Suilend
          console.log("XXX max suilend");
          const submitAmount = MAX_U64.toString();

          const [_lpCoin] = await appData.lm.suilendClient.withdraw(
            userData.obligationOwnerCaps[obligationIndex].id,
            userData.obligations[obligationIndex].id,
            pool.lpTokenType,
            submitAmount,
            transaction,
          );
          lpCoins.push(_lpCoin);
        } else {
          // Withdraw from Suilend
          console.log("XXX suilend");

          const lpTokenDepositPosition = getObligationDepositPosition(
            userData.obligations[obligationIndex],
            pool.lpTokenType,
          );
          if (!lpTokenDepositPosition) return; // Should never happen as obligationIndex !== -1
          console.log("XXX lpTokenDepositPosition:", lpTokenDepositPosition);

          const submitAmount = BigNumber.min(
            new BigNumber(
              new BigNumber(lpTokenValue.minus(lpTokenBalance))
                .times(10 ** coinMetadataLpToken.decimals)
                .integerValue(BigNumber.ROUND_DOWN)
                .toString(),
            )
              .div(appData.lm.reserveMap[pool.lpTokenType].cTokenExchangeRate)
              .integerValue(BigNumber.ROUND_UP),
            lpTokenDepositPosition.depositedCtokenAmount,
          ).toString();

          const [_lpCoin] = await appData.lm.suilendClient.withdraw(
            userData.obligationOwnerCaps[obligationIndex].id,
            userData.obligations[obligationIndex].id,
            pool.lpTokenType,
            submitAmount,
            transaction,
          );
          lpCoins.push(_lpCoin);
        }

        // Merge coins (if multiple)
        if (lpCoins.length === 1) lpCoin = lpCoins[0];
        else {
          lpCoin = lpCoins[0];
          transaction.mergeCoins(
            transaction.object(lpCoins[0]),
            lpCoins.map((c) => transaction.object(c)).slice(1),
          );
        }
      }

      // Withdraw from pool
      const submitAmountA = quote.withdrawA.toString();
      const submitAmountB = new BigNumber(quote.withdrawB.toString())
        .div(1 + slippagePercent / 100)
        .integerValue(BigNumber.ROUND_DOWN)
        .toString();

      await steammClient.Pool.redeemLiquidityEntry(transaction, {
        pool: pool.id,
        coinTypeA,
        coinTypeB,
        lpCoin,
        minA: BigInt(submitAmountA),
        minB: BigInt(submitAmountB),
      });

      const res = await signExecuteAndWaitForTransaction(transaction);
      const txUrl = explorer.buildTxUrl(res.digest);

      const balanceChangeA = getBalanceChange(
        res,
        address,
        getToken(coinTypeA, appData.coinMetadataMap[coinTypeA]),
        1,
      );
      const balanceChangeB = getBalanceChange(
        res,
        address,
        getToken(coinTypeB, appData.coinMetadataMap[coinTypeB]),
        1,
      );

      const balanceChangeAFormatted = formatToken(
        balanceChangeA !== undefined
          ? balanceChangeA
          : new BigNumber(quote.withdrawA.toString()).div(
              10 ** coinMetadataA.decimals,
            ),
        { dp: coinMetadataA.decimals, trimTrailingZeros: true },
      );
      const balanceChangeBFormatted = formatToken(
        balanceChangeB !== undefined
          ? balanceChangeB
          : new BigNumber(quote.withdrawB.toString()).div(
              10 ** coinMetadataB.decimals,
            ),
        { dp: coinMetadataB.decimals, trimTrailingZeros: true },
      );

      showSuccessTxnToast("Withdrew liquidity", txUrl, {
        description: `${balanceChangeAFormatted} ${coinMetadataA.symbol} and ${balanceChangeBFormatted} ${coinMetadataB.symbol}`,
      });
      setValue("0");
      setQuote(undefined);
    } catch (err) {
      showErrorToast(
        "Failed to withdraw liquidity",
        err as Error,
        undefined,
        true,
      );
      console.error(err);
      Sentry.captureException(err);
    } finally {
      setIsSubmitting(false);
      refresh();
    }
  };

  return (
    <>
      <div className="flex w-full flex-col gap-2">
        <p className="text-p2 text-secondary-foreground">
          % of LP tokens to withdraw
        </p>

        {/* Slider */}
        <div className="flex h-6 w-full flex-row items-center gap-2">
          <div className="relative flex h-4 flex-1 flex-row items-center">
            <div className="absolute inset-0 z-[1] rounded-[calc(16px/2)] bg-card/50" />

            <div className="absolute inset-x-[calc(16px/2)] inset-y-0 z-[2]">
              {Array.from({ length: 5 }).map((_, detentIndex, array) => (
                <div
                  key={detentIndex}
                  className={cn(
                    "absolute inset-y-1/2 h-[4px] w-[4px] -translate-x-1/2 -translate-y-1/2",
                    detentIndex !== 0 &&
                      detentIndex !== array.length - 1 &&
                      "rounded-[calc(4px/2)] bg-tertiary-foreground",
                  )}
                  style={{
                    left: `${detentIndex * (100 / (array.length - 1))}%`,
                  }}
                />
              ))}
            </div>

            <input
              className="relative z-[3] h-6 w-full min-w-0 appearance-none bg-[transparent] [&::-webkit-slider-thumb]:h-4 [&::-webkit-slider-thumb]:w-4 [&::-webkit-slider-thumb]:appearance-none [&::-webkit-slider-thumb]:rounded-[calc(16px/2)] [&::-webkit-slider-thumb]:bg-foreground"
              type="range"
              min={0}
              max={100}
              step={0.1}
              value={value || "0"}
              onChange={(e) => onValueChange(e.target.value)}
              list="detents-withdraw"
            />
            <datalist id="detents-withdraw">
              {Array.from({ length: 100 + 1 }).map((_, detentIndex, array) => (
                <option
                  key={detentIndex}
                  value={detentIndex * (100 / (array.length - 1))}
                />
              ))}
            </datalist>
          </div>

          <div className="w-20">
            <PercentInput
              inputClassName="!text-p1 text-right pl-0"
              value={value}
              onChange={onValueChange}
            />
          </div>
        </div>
      </div>

      <div className="flex w-full flex-col gap-2">
        <p className="text-p2 text-secondary-foreground">You receive</p>

        <div className="flex w-full flex-col gap-2 rounded-md border p-4">
          {pool.coinTypes.map((coinType, index) => {
            const coinMetadata = appData.coinMetadataMap[coinType];

            return (
              <div
                key={coinType}
                className="flex w-full flex-row items-center justify-between"
              >
                <div className="flex flex-row items-center gap-2">
                  <TokenLogo
                    token={getToken(coinType, coinMetadata)}
                    size={20}
                  />
                  <p className="text-p1 text-foreground">
                    {coinMetadata.symbol}
                  </p>
                </div>

                {isFetchingQuote ? (
                  <Skeleton className="h-[24px] w-24" />
                ) : (
                  <p className="text-p1 text-foreground">
                    {quote
                      ? formatToken(
                          new BigNumber(
                            (index === 0
                              ? quote.withdrawA
                              : quote.withdrawB
                            ).toString(),
                          ).div(10 ** coinMetadata.decimals),
                          { dp: coinMetadata.decimals },
                        )
                      : "--"}
                  </p>
                )}
              </div>
            );
          })}
        </div>
      </div>

      <SubmitButton
        submitButtonState={submitButtonState}
        onClick={onSubmitClick}
      />

      {(isFetchingQuote || quote) && (
        <div className="flex w-full flex-col gap-2">
          <Parameter label="Minimum inflow" isHorizontal>
            <div className="flex flex-col items-end gap-1">
              {pool.coinTypes.map((coinType, index) => {
                const coinMetadata = appData.coinMetadataMap[coinType];

                return (
                  <Fragment key={coinType}>
                    {isFetchingQuote || !quote ? (
                      <Skeleton className="h-[21px] w-24" />
                    ) : (
                      <p className="text-p2 text-foreground">
                        {formatToken(
                          new BigNumber(
                            (index === 0
                              ? quote.withdrawA
                              : quote.withdrawB
                            ).toString(),
                          )
                            .div(index === 0 ? 1 : 1 + slippagePercent / 100)
                            .div(10 ** coinMetadata.decimals),
                          { dp: coinMetadata.decimals },
                        )}{" "}
                        {coinMetadata.symbol}
                      </p>
                    )}
                  </Fragment>
                );
              })}
            </div>
          </Parameter>
        </div>
      )}
    </>
  );
}

interface SwapTabProps {
  tokenUsdPricesMap: Record<string, BigNumber>;
}

function SwapTab({ tokenUsdPricesMap }: SwapTabProps) {
  const { explorer } = useSettingsContext();
  const { address, signExecuteAndWaitForTransaction } = useWalletContext();
  const { steammClient, appData, slippagePercent } = useLoadedAppContext();
  const { getBalance, refresh } = useLoadedUserContext();
  const { pool } = usePoolContext();

  // CoinTypes
  const [activeCoinIndex, setActiveCoinIndex] = useState<0 | 1>(0);
  const activeCoinType = pool.coinTypes[activeCoinIndex];
  const activeCoinMetadata = appData.coinMetadataMap[activeCoinType];

  const inactiveIndex = (1 - activeCoinIndex) as 0 | 1;
  const inactiveCoinType = pool.coinTypes[inactiveIndex];
  const inactiveCoinMetadata = appData.coinMetadataMap[inactiveCoinType];

  // Value
  const activeMaxValue = isSui(activeCoinType)
    ? BigNumber.max(0, getBalance(activeCoinType).minus(SUI_GAS_MIN))
    : getBalance(activeCoinType);

  const [value, setValue] = useState<string>("");
  const valueRef = useRef<string>(value);

  const [isFetchingQuote, setIsFetchingQuote] = useState<boolean>(false);
  const [quote, setQuote] = useState<SwapQuote | undefined>(undefined);

  const fetchQuote = useCallback(
    async (
      _steammClient: SteammSDK,
      _value: string,
      _activeCoinIndex: number,
    ) => {
      console.log(
        "SwapTab.fetchQuote - _value(=formattedValue):",
        _value,
        "_activeCoinIndex:",
        _activeCoinIndex,
        "valueRef.current:",
        valueRef.current,
      );

      if (valueRef.current !== _value) return;

      try {
        const submitAmount = new BigNumber(_value)
          .times(
            10 **
              appData.coinMetadataMap[pool.coinTypes[_activeCoinIndex]]
                .decimals,
          )
          .integerValue(BigNumber.ROUND_DOWN)
          .toString();
        const quote = await _steammClient.Pool.quoteSwap({
          pool: pool.id,
          a2b: _activeCoinIndex === 0,
          amountIn: BigInt(submitAmount),
        });

        if (valueRef.current !== _value) return;
        console.log("SwapTab.fetchQuote - quote:", quote);

        setIsFetchingQuote(false);
        setQuote(quote);
      } catch (err) {
        showErrorToast("Failed to fetch quote", err as Error);
        console.error(err);
        Sentry.captureException(err);
      }
    },
    [appData.coinMetadataMap, pool.coinTypes, pool.id],
  );
  const debouncedFetchQuote = useRef(debounce(fetchQuote, 100)).current;

  const onValueChange = (_value: string, isImmediate?: boolean) => {
    console.log("SwapTab.onValueChange - _value:", _value);

    const formattedValue = formatTextInputValue(
      _value,
      activeCoinMetadata.decimals,
    );

    const newValue = formattedValue;
    valueRef.current = newValue;
    setValue(newValue);

    // formattedValue === "" || formattedValue <= 0
    if (new BigNumber(formattedValue || 0).lte(0)) {
      setIsFetchingQuote(false);
      setQuote(undefined);
      return;
    }

    // formattedValue > 0
    setIsFetchingQuote(true);
    (isImmediate ? fetchQuote : debouncedFetchQuote)(
      steammClient,
      formattedValue,
      activeCoinIndex,
    );
  };

  // USD prices - current
  const activeUsdPrice = useMemo(
    () => tokenUsdPricesMap[activeCoinType],
    [tokenUsdPricesMap, activeCoinType],
  );
  const inactiveUsdPrice = useMemo(
    () => tokenUsdPricesMap[inactiveCoinType],
    [tokenUsdPricesMap, inactiveCoinType],
  );

  const activeUsdValue = useMemo(
    () =>
      isFetchingQuote || activeUsdPrice === undefined
        ? undefined
        : quote
          ? new BigNumber(quote.amountIn.toString())
              .div(10 ** activeCoinMetadata.decimals)
              .times(activeUsdPrice)
          : "",
    [isFetchingQuote, activeUsdPrice, quote, activeCoinMetadata],
  );
  const inactiveUsdValue = useMemo(
    () =>
      isFetchingQuote || inactiveUsdPrice === undefined
        ? undefined
        : quote
          ? new BigNumber(quote.amountOut.toString())
              .div(10 ** inactiveCoinMetadata.decimals)
              .times(inactiveUsdPrice)
          : "",
    [isFetchingQuote, inactiveUsdPrice, quote, inactiveCoinMetadata],
  );

  // Ratios
  const birdeyeRatio = getBirdeyeRatio(activeUsdPrice, inactiveUsdPrice);
  console.log("SwapTab - birdeyeRatio:", birdeyeRatio?.toString());

  // Value - max
  const onBalanceClick = () => {
    onValueChange(
      activeMaxValue.toFixed(activeCoinMetadata.decimals, BigNumber.ROUND_DOWN),
      true,
    );
    document.getElementById(getCoinInputId(activeCoinType))?.focus();
  };

  // Reverse
  const reverseAssets = () => {
    const newActiveCoinIndex = (1 - activeCoinIndex) as 0 | 1;
    const newActiveCoinType = pool.coinTypes[newActiveCoinIndex];
    const newInactiveCoinType = pool.coinTypes[1 - newActiveCoinIndex];

    setActiveCoinIndex(newActiveCoinIndex);

    setQuote(undefined);

    setTimeout(
      () => document.getElementById(getCoinInputId(newActiveCoinType))?.focus(),
      50,
    );

    // value === "" || value <= 0
    if (new BigNumber(value || 0).lte(0)) return;

    // value > 0
    setIsFetchingQuote(true);
    fetchQuote(steammClient, value, newActiveCoinIndex);
  };

  // Submit
  const [isSubmitting, setIsSubmitting] = useState<boolean>(false);

  const submitButtonState: SubmitButtonState = (() => {
    if (!address) return { isDisabled: true, title: "Connect wallet" };
    if (isSubmitting) return { isDisabled: true, isLoading: true };

    if (value === "") return { isDisabled: true, title: "Enter an amount" };
    if (new BigNumber(value).lt(0))
      return { isDisabled: true, title: "Enter a +ve amount" };
    if (new BigNumber(value).eq(0))
      return { isDisabled: true, title: "Enter a non-zero amount" };

    if (getBalance(NORMALIZED_SUI_COINTYPE).lt(SUI_GAS_MIN))
      return {
        isDisabled: true,
        title: `${SUI_GAS_MIN} SUI should be saved for gas`,
      };

    if (quote) {
      if (
        isSui(activeCoinType) &&
        new BigNumber(getBalance(activeCoinType).minus(SUI_GAS_MIN)).lt(
          new BigNumber(quote.amountIn.toString()).div(
            10 ** activeCoinMetadata.decimals,
          ),
        )
      )
        return {
          isDisabled: true,
          title: `${SUI_GAS_MIN} SUI should be saved for gas`,
        };

      if (
        getBalance(activeCoinType).lt(
          new BigNumber(quote.amountIn.toString()).div(
            10 ** activeCoinMetadata.decimals,
          ),
        )
      )
        return {
          isDisabled: true,
          title: `Insufficient ${activeCoinMetadata.symbol}`,
        };
    }

    return {
      isDisabled: isFetchingQuote || !quote,
      title: "Swap",
    };
  })();

  const onSubmitClick = async () => {
    console.log("SwapTab.onSubmitClick");

    if (submitButtonState.isDisabled) return;
    if (!address || !quote) return;

    try {
      setIsSubmitting(true);

      const [coinTypeA, coinTypeB] = pool.coinTypes;
      const [coinMetadataA, coinMetadataB] = [
        appData.coinMetadataMap[coinTypeA],
        appData.coinMetadataMap[coinTypeB],
      ];

      const amountIn = quote.amountIn.toString();
      const minAmountOut = new BigNumber(quote.amountOut.toString())
        .div(1 + slippagePercent / 100)
        .integerValue(BigNumber.ROUND_DOWN)
        .toString();

      const transaction = new Transaction();

      const coinA =
        activeCoinIndex === 0
          ? coinWithBalance({
              balance: BigInt(amountIn),
              type: coinTypeA,
              useGasCoin: isSui(coinTypeA),
            })(transaction)
          : steammClient.fullClient.zeroCoin(transaction, coinTypeA);
      const coinB =
        activeCoinIndex === 0
          ? steammClient.fullClient.zeroCoin(transaction, coinTypeB)
          : coinWithBalance({
              balance: BigInt(amountIn),
              type: coinTypeB,
              useGasCoin: isSui(coinTypeB),
            })(transaction);

      await steammClient.Pool.swap(transaction, {
        pool: pool.id,
        coinTypeA,
        coinTypeB,
        coinA,
        coinB,
        a2b: activeCoinIndex === 0,
        amountIn: BigInt(amountIn),
        minAmountOut: BigInt(minAmountOut),
      });

      transaction.transferObjects([coinA, coinB], address);

      const res = await signExecuteAndWaitForTransaction(transaction, {
        auction: true,
      });
      const txUrl = explorer.buildTxUrl(res.digest);

      const balanceChangeA = getBalanceChange(
        res,
        address,
        getToken(coinTypeA, appData.coinMetadataMap[coinTypeA]),
        activeCoinIndex === 0 ? -1 : 1,
      );
      const balanceChangeB = getBalanceChange(
        res,
        address,
        getToken(coinTypeB, appData.coinMetadataMap[coinTypeB]),
        activeCoinIndex === 0 ? 1 : -1,
      );

      const balanceChangeAFormatted = formatToken(
        balanceChangeA !== undefined
          ? balanceChangeA
          : new BigNumber(
              activeCoinIndex === 0
                ? quote.amountIn.toString()
                : quote.amountOut.toString(),
            ),
        { dp: coinMetadataA.decimals, trimTrailingZeros: true },
      );
      const balanceChangeBFormatted = formatToken(
        balanceChangeB !== undefined
          ? balanceChangeB
          : new BigNumber(
              activeCoinIndex === 0
                ? quote.amountOut.toString()
                : quote.amountIn.toString(),
            ),
        { dp: coinMetadataB.decimals, trimTrailingZeros: true },
      );

      showSuccessTxnToast("Swapped", txUrl, {
        description: `${balanceChangeAFormatted} ${coinMetadataA.symbol} for ${balanceChangeBFormatted} ${coinMetadataB.symbol}`,
      });
      setValue("");
      setQuote(undefined);
    } catch (err) {
      showErrorToast("Failed to swap", err as Error, undefined, true);
      console.error(err);
      Sentry.captureException(err);
    } finally {
      document.getElementById(getCoinInputId(activeCoinType))?.focus();
      setIsSubmitting(false);
      refresh();
    }
  };

  return (
    <>
      <div className="relative flex w-full min-w-0 flex-col items-center gap-1">
        <CoinInput
          className="relative z-[1]"
          token={getToken(activeCoinType, activeCoinMetadata)}
          value={value}
          usdValue={activeUsdValue}
          onChange={(value) => onValueChange(value)}
          onBalanceClick={() => onBalanceClick()}
        />

        <ReverseAssetsButton onClick={reverseAssets} />

        <CoinInput
          className="relative z-[1]"
          token={getToken(inactiveCoinType, inactiveCoinMetadata)}
          value={
            isFetchingQuote
              ? undefined
              : quote
                ? formatTextInputValue(
                    new BigNumber(quote.amountOut.toString())
                      .div(10 ** inactiveCoinMetadata.decimals)
                      .toFixed(
                        inactiveCoinMetadata.decimals,
                        BigNumber.ROUND_DOWN,
                      ),
                    inactiveCoinMetadata.decimals,
                  )
                : ""
          }
          usdValue={inactiveUsdValue}
        />
      </div>

      {(isFetchingQuote || quote) && (
        <div className="flex w-full flex-col gap-2">
          <ExchangeRateParameter
            labelClassName="text-secondary-foreground"
            inToken={getToken(activeCoinType, activeCoinMetadata)}
            outToken={getToken(inactiveCoinType, inactiveCoinMetadata)}
            isFetchingQuote={isFetchingQuote}
            quote={quote}
            label=""
          />

          <PriceDifferenceLabel
            inToken={getToken(activeCoinType, activeCoinMetadata)}
            outToken={getToken(inactiveCoinType, inactiveCoinMetadata)}
            birdeyeRatio={birdeyeRatio}
            isFetchingQuote={isFetchingQuote}
            quote={quote}
          />
        </div>
      )}

      <SubmitButton
        submitButtonState={submitButtonState}
        onClick={onSubmitClick}
      />

      {(isFetchingQuote || quote) && (
        <div className="flex w-full flex-col gap-2">
          <Parameter label="Fees" isHorizontal>
            {isFetchingQuote || !quote ? (
              <Skeleton className="h-[21px] w-24" />
            ) : (
              <p className="text-p2 text-foreground">
                {formatToken(
                  new BigNumber(
                    (
                      quote.outputFees.poolFees + quote.outputFees.protocolFees
                    ).toString(),
                  ).div(10 ** inactiveCoinMetadata.decimals),
                  { dp: inactiveCoinMetadata.decimals },
                )}{" "}
                {inactiveCoinMetadata.symbol}
              </p>
            )}
          </Parameter>

          <Parameter label="Minimum inflow" isHorizontal>
            {isFetchingQuote || !quote ? (
              <Skeleton className="h-[21px] w-24" />
            ) : (
              <p className="text-p2 text-foreground">
                {formatToken(
                  new BigNumber(quote.amountOut.toString())
                    .div(1 + slippagePercent / 100)
                    .div(10 ** inactiveCoinMetadata.decimals),
                  { dp: inactiveCoinMetadata.decimals },
                )}{" "}
                {inactiveCoinMetadata.symbol}
              </p>
            )}
          </Parameter>
        </div>
      )}
    </>
  );
}

export default function PoolActionsCard() {
  const router = useRouter();
  const queryParams = {
    [QueryParams.ACTION]: router.query[QueryParams.ACTION] as
      | Action
      | undefined,
  };

  const { pool } = usePoolContext();

  // Tabs
  const selectedAction =
    queryParams[QueryParams.ACTION] &&
    Object.values(Action).includes(queryParams[QueryParams.ACTION])
      ? queryParams[QueryParams.ACTION]
      : Action.DEPOSIT;
  const onSelectedActionChange = (action: Action) => {
    shallowPushQuery(router, { ...router.query, [QueryParams.ACTION]: action });
  };

  // USD prices - current
  const { tokenUsdPricesMap } = useTokenUsdPrices(pool.coinTypes);

  return (
    <div className="flex w-full flex-col gap-4 rounded-md border p-5">
      <div className="flex w-full flex-row justify-between">
        {/* Tabs */}
        <div className="flex flex-row">
          {Object.values(Action).map((action) => {
            if (
              pool.tvlUsd.eq(0) &&
              [Action.WITHDRAW, Action.SWAP].includes(action)
            )
              return null;

            return (
              <button
                key={action}
                className={cn(
                  "group relative flex h-8 flex-row px-2 transition-colors",
                  action === selectedAction ? "cursor-default" : "",
                )}
                onClick={() => onSelectedActionChange(action)}
              >
                <p
                  className={cn(
                    "!text-p2 transition-colors",
                    action === selectedAction
                      ? "text-foreground"
                      : "text-secondary-foreground group-hover:text-foreground",
                  )}
                >
                  {actionNameMap[action]}
                </p>
                <div
                  className={cn(
                    "absolute inset-x-0 top-full h-[2px] transition-all",
                    action === selectedAction
                      ? "bg-foreground"
                      : "bg-border group-hover:bg-foreground",
                  )}
                />
              </button>
            );
          })}
        </div>

        <SlippagePopover />
      </div>

      {selectedAction === Action.DEPOSIT && (
        <DepositTab tokenUsdPricesMap={tokenUsdPricesMap} />
      )}
      {selectedAction === Action.WITHDRAW && <WithdrawTab />}
      {selectedAction === Action.SWAP && (
        <SwapTab tokenUsdPricesMap={tokenUsdPricesMap} />
      )}
    </div>
  );
}<|MERGE_RESOLUTION|>--- conflicted
+++ resolved
@@ -11,10 +11,6 @@
   MAX_U64,
   NORMALIZED_SUI_COINTYPE,
   SUI_GAS_MIN,
-<<<<<<< HEAD
-  formatPercent,
-=======
->>>>>>> ffe0b798
   formatToken,
   getBalanceChange,
   getToken,
@@ -51,11 +47,7 @@
 import { usePoolContext } from "@/contexts/PoolContext";
 import { useLoadedUserContext } from "@/contexts/UserContext";
 import useTokenUsdPrices from "@/hooks/useTokenUsdPrices";
-<<<<<<< HEAD
-import { formatTextInputValue } from "@/lib/format";
-=======
 import { formatPercentInputValue, formatTextInputValue } from "@/lib/format";
->>>>>>> ffe0b798
 import {
   getIndexOfObligationWithDeposit,
   getObligationDepositPosition,
@@ -573,27 +565,13 @@
 
   return (
     <>
-<<<<<<< HEAD
-      <div className="flex w-full flex-col gap-1">
-        {[0, 1].map((index) => (
-          <CoinInput
-            key={index}
-            token={getToken(
-              pool.coinTypes[index],
-              appData.coinMetadataMap[pool.coinTypes[index]],
-            )}
-            value={fetchingQuoteForIndex === index ? undefined : values[index]}
-            usdValue={usdValues[index]}
-            onChange={(value) => onValueChange(value, index)}
-            onBalanceClick={() => onBalanceClick(index)}
-          />
-        ))}
-      </div>
-=======
       {[0, 1].map((index) => (
         <CoinInput
           key={index}
-          coinType={pool.coinTypes[index]}
+          token={getToken(
+            pool.coinTypes[index],
+            appData.coinMetadataMap[pool.coinTypes[index]],
+          )}
           value={fetchingQuoteForIndex === index ? undefined : values[index]}
           usdValue={usdValues[index]}
           onChange={(value) => onValueChange(value, index)}
@@ -656,7 +634,6 @@
           </div>
         </div>
       )}
->>>>>>> ffe0b798
 
       <SubmitButton
         submitButtonState={submitButtonState}
