import Link from "next/link";
import { MouseEvent, useState } from "react";

import { Transaction } from "@mysten/sui/transactions";
import * as Sentry from "@sentry/nextjs";
import BigNumber from "bignumber.js";
import { Loader2 } from "lucide-react";

import {
  MAX_U64,
<<<<<<< HEAD
=======
  NORMALIZED_STEAMM_POINTS_COINTYPE,
>>>>>>> 17539c87
  formatPercent,
  formatToken,
  formatUsd,
  getToken,
} from "@suilend/frontend-sui";
import {
  showErrorToast,
  useSettingsContext,
  useWalletContext,
} from "@suilend/frontend-sui-next";
import {
  createObligationIfNoneExists,
  sendObligationToUser,
} from "@suilend/sdk";

import AprBreakdown from "@/components/AprBreakdown";
import { columnStyleMap } from "@/components/positions/PoolPositionsTable";
import Tag from "@/components/Tag";
import TokenLogo from "@/components/TokenLogo";
import TokenLogos from "@/components/TokenLogos";
import Tooltip from "@/components/Tooltip";
import { Skeleton } from "@/components/ui/skeleton";
import { useLoadedAppContext } from "@/contexts/AppContext";
import { useLoadedUserContext } from "@/contexts/UserContext";
import { formatFeeTier, formatPair } from "@/lib/format";
import { POOL_URL_PREFIX } from "@/lib/navigation";
import { getIndexOfObligationWithDeposit } from "@/lib/obligation";
import { showSuccessTxnToast } from "@/lib/toasts";
import { PoolPosition } from "@/lib/types";
import { cn } from "@/lib/utils";

interface PoolPositionRowProps {
  position: PoolPosition;
  isLast?: boolean;
}

export default function PoolPositionRow({
  position,
  isLast,
}: PoolPositionRowProps) {
  const { explorer } = useSettingsContext();
  const { address, signExecuteAndWaitForTransaction } = useWalletContext();
  const { appData } = useLoadedAppContext();
  const { refreshRawBalancesMap, getBalance, userData, refreshUserData } =
    useLoadedUserContext();

  // Stake/unstake
  const [stakedPercentOverride, setStakedPercentOverride] = useState<
    BigNumber | undefined
  >(undefined);
  const stakedPercent = stakedPercentOverride ?? position.stakedPercent;

  // Stake
  const [isStaking, setIsStaking] = useState<boolean>(false);

  const onStakeClick = async (e: MouseEvent<HTMLButtonElement>) => {
    e.preventDefault();

    try {
      if (isStaking) return;
      if (!address) throw Error("Wallet not connected");

      setIsStaking(true);

      const submitAmount = new BigNumber(getBalance(position.pool.lpTokenType))
        .times(
          10 ** appData.coinMetadataMap[position.pool.lpTokenType].decimals,
        )
        .integerValue(BigNumber.ROUND_DOWN)
        .toString();

      const transaction = new Transaction();

      let obligationIndex = getIndexOfObligationWithDeposit(
        userData.obligations,
        position.pool.lpTokenType,
      ); // Assumes up to one obligation has deposits of the LP token type
      if (obligationIndex === -1)
        obligationIndex = userData.obligations.findIndex(
          (obligation) => obligation.depositPositionCount < 5,
        ); // Get obligation with less than 5 deposits (if any)
      console.log("XXX obligationIndex:", obligationIndex);

      const { obligationOwnerCapId, didCreate } = createObligationIfNoneExists(
        appData.lm.suilendClient,
        transaction,
        obligationIndex !== -1
          ? userData.obligationOwnerCaps[obligationIndex]
          : undefined, // Create new obligation
      );
      await appData.lm.suilendClient.depositIntoObligation(
        address,
        position.pool.lpTokenType,
        submitAmount,
        transaction,
        obligationOwnerCapId,
      );
      if (didCreate)
        sendObligationToUser(obligationOwnerCapId, address, transaction);

      const res = await signExecuteAndWaitForTransaction(transaction);
      const txUrl = explorer.buildTxUrl(res.digest);

      showSuccessTxnToast(
        `Staked ${formatPair(
          position.pool.coinTypes.map(
            (coinType) => appData.coinMetadataMap[coinType].symbol,
          ),
        )} LP tokens`,
        txUrl,
      );

      setStakedPercentOverride(new BigNumber(100)); // Override to prevent double-counting while refreshing
      setTimeout(() => {
        setStakedPercentOverride(undefined);
      }, 5000);
    } catch (err) {
      showErrorToast(
        "Failed to stake LP tokens",
        err as Error,
        undefined,
        true,
      );
      console.error(err);
      Sentry.captureException(err);
    } finally {
      setIsStaking(false);

      // The order of these two calls is important (refreshRawBalancesMap must be called after refreshUserData so the position doesn't disappear while the new obligations are still being fetched)
      await refreshUserData();
      await refreshRawBalancesMap();
    }
  };

  // Unstake
  const [isUnstaking, setIsUnstaking] = useState<boolean>(false);

  const onUnstakeClick = async (e: MouseEvent<HTMLButtonElement>) => {
    e.preventDefault();

    if (isUnstaking) return;
    if (!address) throw Error("Wallet not connected");

    try {
      setIsUnstaking(true);

      const submitAmount = MAX_U64.toString();

      const transaction = new Transaction();

      try {
        const obligationIndex = getIndexOfObligationWithDeposit(
          userData.obligations,
          position.pool.lpTokenType,
        ); // Assumes up to one obligation has deposits of the LP token type
        if (obligationIndex === -1) throw Error("Obligation not found"); // Should never happen as you can't unstake if you don't have any staked
        console.log("XXX obligationIndex:", obligationIndex);

        await appData.lm.suilendClient.withdrawAndSendToUser(
          address,
          userData.obligationOwnerCaps[obligationIndex].id,
          userData.obligations[obligationIndex].id,
          position.pool.lpTokenType,
          submitAmount,
          transaction,
        );
      } catch (err) {
        Sentry.captureException(err);
        console.error(err);
        throw err;
      }

      const res = await signExecuteAndWaitForTransaction(transaction);
      const txUrl = explorer.buildTxUrl(res.digest);

      showSuccessTxnToast(
        `Unstaked ${formatPair(
          position.pool.coinTypes.map(
            (coinType) => appData.coinMetadataMap[coinType].symbol,
          ),
        )} LP tokens`,
        txUrl,
      );

      setStakedPercentOverride(new BigNumber(0)); // Override to prevent double-counting while refreshing
      setTimeout(() => {
        setStakedPercentOverride(undefined);
      }, 5000);
    } catch (err) {
      showErrorToast(
        "Failed to unstake LP tokens",
        err as Error,
        undefined,
        true,
      );
      console.error(err);
      Sentry.captureException(err);
    } finally {
      setIsUnstaking(false);

      // The order of these two calls is important (refreshUserData must be called after refreshRawBalancesMap so the position doesn't disappear while the new balances are still being fetched)
      await refreshRawBalancesMap();
      await refreshUserData();
    }
  };

  return (
    <Link
      className={cn(
        "group relative z-[1] flex min-h-[56px] w-full min-w-max shrink-0 cursor-pointer flex-row items-center py-[16px] transition-colors hover:bg-tertiary",
        !isLast && "min-h-[calc(56px+1px)] border-b",
      )}
      href={`${POOL_URL_PREFIX}/${position.pool.id}`}
    >
      {/* Pair */}
      <div
        className="flex h-full flex-row items-center gap-3"
        style={columnStyleMap.pair}
      >
        <TokenLogos coinTypes={position.pool.coinTypes} size={24} />
        <p className="overflow-hidden text-ellipsis text-nowrap text-p1 text-foreground">
          {formatPair(
            position.pool.coinTypes.map(
              (coinType) => appData.coinMetadataMap[coinType].symbol,
            ),
          )}
        </p>
      </div>

      {/* Type */}
      <div
        className="flex h-full flex-row items-center gap-1"
        style={columnStyleMap.type}
      >
        <Tag>{position.pool.quoter.name}</Tag>
        <Tag>{formatFeeTier(position.pool.feeTierPercent)}</Tag>
      </div>

      {/* APR */}
      <div
        className="flex h-full flex-row items-center"
        style={columnStyleMap.aprPercent_24h}
      >
        <AprBreakdown
          valueClassName="text-success decoration-success/50"
          pool={position.pool}
        />
      </div>

      {/* Balance */}
      <div
        className="flex h-full flex-row items-center"
        style={columnStyleMap.balanceUsd}
      >
        {position.balanceUsd === undefined ? (
          <Skeleton className="h-[24px] w-16" />
        ) : (
          <Tooltip title={formatUsd(position.balanceUsd, { exact: true })}>
            <p className="text-p1 text-foreground">
              {formatUsd(position.balanceUsd)}
            </p>
          </Tooltip>
        )}
      </div>

      {/* Staked */}
      <div
        className="flex h-full flex-row items-center gap-3"
        style={columnStyleMap.stakedPercent}
      >
        {!!appData.lm.reserveMap[position.pool.lpTokenType] ? (
          <>
            <p className="text-p1 text-foreground">
              {formatPercent(stakedPercent)}
            </p>

            <div className="flex flex-col items-end gap-1">
              {/* Stake */}
              {!stakedPercent.eq(100) && (
                <button
                  className="flex h-6 w-[48px] flex-row items-center justify-center rounded-md bg-button-1 px-2 transition-colors hover:bg-button-1/80 disabled:pointer-events-none disabled:opacity-50"
                  disabled={isStaking}
                  onClick={onStakeClick}
                >
                  {isStaking ? (
                    <Loader2 className="h-4 w-4 animate-spin text-button-1-foreground" />
                  ) : (
                    <p className="text-p3 text-button-1-foreground">Stake</p>
                  )}
                </button>
              )}

              {/* Unstake */}
              {!stakedPercent.eq(0) && (
                <button
                  className="flex h-6 w-[60px] flex-row items-center justify-center rounded-md bg-button-2 px-2 transition-colors hover:bg-button-2/80 disabled:pointer-events-none disabled:opacity-50"
                  disabled={isUnstaking}
                  onClick={onUnstakeClick}
                >
                  {isUnstaking ? (
                    <Loader2 className="h-4 w-4 animate-spin text-button-2-foreground" />
                  ) : (
                    <p className="text-p3 text-button-2-foreground">Unstake</p>
                  )}
                </button>
              )}
            </div>
          </>
        ) : (
          <p className="text-p1 text-foreground">--</p>
        )}
      </div>

      {/* Claimable rewards */}
      <div
        className="flex h-full flex-row items-center"
        style={columnStyleMap.claimableRewards}
      >
        {Object.keys(position.claimableRewards).length > 0 ? (
          <div className="flex flex-col items-end gap-1">
            {Object.entries(position.claimableRewards).map(
              ([coinType, amount]) => {
                const coinMetadata = appData.coinMetadataMap[coinType];

                return (
                  <div
                    key={coinType}
                    className="flex flex-row items-center gap-2"
                  >
                    <TokenLogo
                      token={getToken(coinType, coinMetadata)}
                      size={16}
                    />
                    <Tooltip
                      title={`${formatToken(amount, { dp: coinMetadata.decimals })} ${coinMetadata.symbol}`}
                    >
                      <p className="text-p2 text-foreground">
                        {formatToken(amount, { exact: false })}{" "}
                        {coinMetadata.symbol}
                      </p>
                    </Tooltip>
                  </div>
                );
              },
            )}
          </div>
        ) : (
          <p className="text-p1 text-foreground">--</p>
        )}
      </div>

      {/* Points */}
      <div
        className="flex h-full flex-row items-center"
        style={columnStyleMap.points}
      >
        <div className="flex flex-row items-center gap-2">
          <TokenLogo
            token={getToken(
              NORMALIZED_STEAMM_POINTS_COINTYPE,
              appData.coinMetadataMap[NORMALIZED_STEAMM_POINTS_COINTYPE],
            )}
            size={16}
          />

          <Tooltip
            title={`${formatPoints(position.points, { dp: appData.coinMetadataMap[NORMALIZED_STEAMM_POINTS_COINTYPE].decimals })} ${appData.coinMetadataMap[NORMALIZED_STEAMM_POINTS_COINTYPE].symbol}`}
          >
            <p className="text-p2 text-foreground">
              {formatPoints(position.points)}
            </p>
          </Tooltip>
        </div>
      </div>
    </Link>
  );
}<|MERGE_RESOLUTION|>--- conflicted
+++ resolved
@@ -8,11 +8,9 @@
 
 import {
   MAX_U64,
-<<<<<<< HEAD
-=======
   NORMALIZED_STEAMM_POINTS_COINTYPE,
->>>>>>> 17539c87
   formatPercent,
+  formatPoints,
   formatToken,
   formatUsd,
   getToken,
