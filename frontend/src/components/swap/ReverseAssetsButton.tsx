import { ArrowUpDown } from "lucide-react";

interface ReverseAssetsButtonProps {
  onClick: () => void;
}

export default function ReverseAssetsButton({
  onClick,
}: ReverseAssetsButtonProps) {
  return (
<<<<<<< HEAD
    <div className="relative z-[2] -my-[16px] flex h-8 w-8 rounded-[16px] bg-background">
=======
    <div className="relative z-[2] -my-4 flex h-8 w-8 rounded-[16px] bg-background">
>>>>>>> 1d14a259
      <button
        className="flex h-full w-full flex-row items-center justify-center rounded-[16px] bg-button-1 transition-colors hover:bg-button-1/80"
        onClick={onClick}
      >
        <ArrowUpDown className="h-4 w-4 text-button-1-foreground" />
      </button>
    </div>
  );
}<|MERGE_RESOLUTION|>--- conflicted
+++ resolved
@@ -8,11 +8,7 @@
   onClick,
 }: ReverseAssetsButtonProps) {
   return (
-<<<<<<< HEAD
-    <div className="relative z-[2] -my-[16px] flex h-8 w-8 rounded-[16px] bg-background">
-=======
     <div className="relative z-[2] -my-4 flex h-8 w-8 rounded-[16px] bg-background">
->>>>>>> 1d14a259
       <button
         className="flex h-full w-full flex-row items-center justify-center rounded-[16px] bg-button-1 transition-colors hover:bg-button-1/80"
         onClick={onClick}
