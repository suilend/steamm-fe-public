import { CoinMetadata } from "@mysten/sui/client";
import { normalizeStructTag } from "@mysten/sui/utils";
import { PriceFeed, SuiPriceServiceConnection } from "@pythnetwork/pyth-sui-js";
import BigNumber from "bignumber.js";
import useSWR from "swr";

import {
  NORMALIZED_STEAMM_POINTS_COINTYPE,
  getCoinMetadataMap,
} from "@suilend/frontend-sui";
import { showErrorToast, useSettingsContext } from "@suilend/frontend-sui-next";
import {
  LENDING_MARKET_ID,
  LENDING_MARKET_TYPE,
  SuilendClient,
  initializeSuilend,
  initializeSuilendRewards,
  toHexString,
} from "@suilend/sdk";
import { SteammSDK } from "@suilend/steamm-sdk";

import { AppData } from "@/contexts/AppContext";
import { formatPair } from "@/lib/format";
import { COINTYPE_ORACLE_INDEX_MAP } from "@/lib/oracles";
import { ParsedBank, ParsedPool, QuoterId } from "@/lib/types";

export default function useFetchAppData(steammClient: SteammSDK) {
  const { suiClient } = useSettingsContext();

  // Data
  const dataFetcher = async () => {
    let coinMetadataMap: Record<string, CoinMetadata> = {};

    // Suilend
    // Suilend - Main market
    const mainMarket_suilendClient = await SuilendClient.initialize(
      LENDING_MARKET_ID, // Main market / Main market (beta) when NEXT_PUBLIC_SUILEND_USE_BETA_MARKET=true
      LENDING_MARKET_TYPE,
      suiClient,
    );

    const { reserveMap: mainMarket_reserveMap } = await initializeSuilend(
      suiClient,
      mainMarket_suilendClient,
    );

    const mainMarket_reserveDepositAprPercentMap: Record<string, BigNumber> =
      Object.fromEntries(
        Object.entries(mainMarket_reserveMap).map(([coinType, reserve]) => [
          coinType,
          reserve.depositAprPercent,
        ]),
      );

    // Suilend - LM market
    const lmMarket_suilendClient = await SuilendClient.initialize(
      process.env.NEXT_PUBLIC_STEAMM_USE_BETA_MARKET === "true"
        ? "0xb1d89cf9082cedce09d3647f0ebda4a8b5db125aff5d312a8bfd7eefa715bd35"
        : "0xc1888ec1b81a414e427a44829310508352aec38252ee0daa9f8b181b6947de9f",
      process.env.NEXT_PUBLIC_STEAMM_USE_BETA_MARKET === "true"
        ? "0xdeeb7a4662eec9f2f3def03fb937a663dddaa2e215b8078a284d026b7946c270::deep::DEEP"
        : "0x0a071f4976abae1a7f722199cf0bfcbe695ef9408a878e7d12a7ca87b7e582a6::lp_rewards::LP_REWARDS",
      suiClient,
    );

    const {
      lendingMarket: lmMarket_lendingMarket,

      refreshedRawReserves: lmMarket_refreshedRawReserves,
      reserveMap: lmMarket_reserveMap,

      activeRewardCoinTypes: lmMarket_activeRewardCoinTypes,
      rewardCoinMetadataMap: lmMarket_rewardCoinMetadataMap,
    } = await initializeSuilend(suiClient, lmMarket_suilendClient);
    coinMetadataMap = { ...coinMetadataMap, ...lmMarket_rewardCoinMetadataMap };

    const { rewardPriceMap: lmMarket_rewardPriceMap } =
      await initializeSuilendRewards(
        lmMarket_reserveMap,
        lmMarket_activeRewardCoinTypes,
      );

    const pointsCoinMetadataMap = await getCoinMetadataMap(
      suiClient,
      [NORMALIZED_STEAMM_POINTS_COINTYPE].filter(
        (coinType) => !Object.keys(coinMetadataMap).includes(coinType),
      ),
    );
    coinMetadataMap = { ...coinMetadataMap, ...pointsCoinMetadataMap };

    // Oracles
<<<<<<< HEAD
    const oracles = await steammClient.getOracles();
=======
    const oracles: any[] = []; // await steammClient.getOracles();
>>>>>>> 2a185f2c

    const pythOracles = oracles.filter(
      (oracle) => oracle.oracleType === "pyth",
    );
    const switchboardOracles = oracles.filter(
      (oracle) => oracle.oracleType === "switchboard",
    );

    // Oracles - Pyth
    const pythConnection = new SuiPriceServiceConnection(
      "https://hermes.pyth.network",
    );

<<<<<<< HEAD
    const pythPriceIdentifiers = pythOracles.map((x) =>
      typeof x.oracleIdentifier === "string"
        ? x.oracleIdentifier
        : toHexString(x.oracleIdentifier),
=======
    const pythPriceIdentifiers = pythOracles.map((oracle) =>
      typeof oracle.oracleIdentifier === "string"
        ? oracle.oracleIdentifier
        : toHexString(oracle.oracleIdentifier),
>>>>>>> 2a185f2c
    );

    const pythPriceFeeds: PriceFeed[] =
      (await pythConnection.getLatestPriceFeeds(pythPriceIdentifiers)) ?? [];

    const coinTypePythPriceMap: Record<string, BigNumber> = Object.fromEntries(
      Object.keys(COINTYPE_ORACLE_INDEX_MAP).map((coinType, index) => [
        coinType,
        new BigNumber(
          pythPriceFeeds[index].getPriceUnchecked().getPriceAsNumberUnchecked(),
        ),
      ]),
    );

    // Oracles - Switchboard
    const coinTypeSwitchboardPriceMap: Record<string, BigNumber> = {};

    // Banks
    const bankCoinTypes: string[] = [];
    const bTokenTypeCoinTypeMap: Record<string, string> = {};

    const bankInfos = await steammClient.getBanks();
    for (const bankInfo of Object.values(bankInfos)) {
      bankCoinTypes.push(normalizeStructTag(bankInfo.coinType));
      bTokenTypeCoinTypeMap[bankInfo.btokenType] = normalizeStructTag(
        bankInfo.coinType,
      );
    }
    const uniqueBankCoinTypes = Array.from(new Set(bankCoinTypes));

    const bankCoinMetadataMap = await getCoinMetadataMap(
      suiClient,
      uniqueBankCoinTypes.filter(
        (coinType) => !Object.keys(coinMetadataMap).includes(coinType),
      ),
    );
    coinMetadataMap = { ...coinMetadataMap, ...bankCoinMetadataMap };

    const banks: ParsedBank[] = await Promise.all(
      Object.values(bankInfos).map((bankInfo) =>
        (async () => {
          const id = bankInfo.bankId;
          const coinType = bankInfo.coinType;
          const bTokenType = bankInfo.btokenType;

          const bank = await steammClient.fullClient.fetchBank(id);

          const liquidAmount = new BigNumber(
            bank.fundsAvailable.value.toString(),
          ).div(10 ** coinMetadataMap[coinType].decimals);
          const depositedAmount = new BigNumber(
            bank.lending ? bank.lending.ctokens.toString() : 0,
          )
            .times(mainMarket_reserveMap[coinType]?.cTokenExchangeRate ?? 0) // Fallback for when NEXT_PUBLIC_SUILEND_USE_BETA_MARKET=true and Main market  stablecoin
            .div(10 ** coinMetadataMap[coinType].decimals);
          const totalAmount = liquidAmount.plus(depositedAmount);

          const utilizationPercent = totalAmount.gt(0)
            ? depositedAmount.div(totalAmount).times(100)
            : new BigNumber(0);
          const suilendDepositAprPercent =
            mainMarket_reserveDepositAprPercentMap[coinType] ??
            new BigNumber(0);

          return {
            id,
            bank,
            bankInfo,
            coinType,
            bTokenType,

            liquidAmount,
            depositedAmount,
            totalAmount,

            utilizationPercent,
            suilendDepositAprPercent,
          };
        })(),
      ),
    );
    const bankMap = Object.fromEntries(
      banks.map((bank) => [bank.coinType, bank]),
    );

    // Pools
    const poolCoinTypes: string[] = [];

    const poolInfos = await steammClient.getPools();
    for (const poolInfo of poolInfos) {
      const coinTypes = [
        poolInfo.lpTokenType,
        // bTokenTypeCoinTypeMap[poolInfo.coinTypeA], // Already included in bankCoinTypes
        // bTokenTypeCoinTypeMap[poolInfo.coinTypeB], // Already included in bankCoinTypes
      ];
      poolCoinTypes.push(...coinTypes);
    }
    const uniquePoolCoinTypes = Array.from(new Set(poolCoinTypes));

    const poolCoinMetadataMap = await getCoinMetadataMap(
      suiClient,
      uniquePoolCoinTypes.filter(
        (coinType) => !Object.keys(coinMetadataMap).includes(coinType),
      ),
    );
    coinMetadataMap = { ...coinMetadataMap, ...poolCoinMetadataMap };

<<<<<<< HEAD
    const uniqueReservelessPoolCoinTypes = Array.from(
      new Set(
        poolInfos
          .map((poolInfo) => [
            bTokenTypeCoinTypeMap[poolInfo.coinTypeA],
            bTokenTypeCoinTypeMap[poolInfo.coinTypeB],
          ])
          .flat()
          .filter((coinType) => !mainMarket_reserveMap[coinType]),
      ),
    );

=======
>>>>>>> 2a185f2c
    const pools: ParsedPool[] = (
      await Promise.all(
        poolInfos.map((poolInfo) =>
          (async () => {
            const id = poolInfo.poolId;
<<<<<<< HEAD

=======
>>>>>>> 2a185f2c
            const quoterId = poolInfo.quoterType.endsWith("cpmm::CpQuoter")
              ? QuoterId.CPMM
              : poolInfo.quoterType.endsWith("omm::OracleQuoter")
                ? QuoterId.ORACLE
                : QuoterId.CPMM; // Should never need to use the fallback

            const bTokenTypeA = poolInfo.coinTypeA;
            const bTokenTypeB = poolInfo.coinTypeB;
            const bTokenTypes = [bTokenTypeA, bTokenTypeB];
            if (
              bTokenTypeA.startsWith("0x10e03a93cf1e3d") ||
              bTokenTypeB.startsWith("0x10e03a93cf1e3d")
            )
              return undefined; // Skip pools with test bTokens

            const coinTypeA = bTokenTypeCoinTypeMap[bTokenTypeA];
            const coinTypeB = bTokenTypeCoinTypeMap[bTokenTypeB];
            const coinTypes = [coinTypeA, coinTypeB];

            const pool =
              quoterId === QuoterId.CPMM
                ? await steammClient.fullClient.fetchConstantProductPool(id)
                : quoterId === QuoterId.ORACLE
                  ? await steammClient.fullClient.fetchOraclePool(id)
                  : await steammClient.fullClient.fetchConstantProductPool(id); // Should never need to use the fallback

            const redeemQuote = await steammClient.Pool.quoteRedeem({
              lpTokens: pool.lpSupply.value,
              poolInfo,
              bankInfoA: bankMap[coinTypes[0]].bankInfo,
              bankInfoB: bankMap[coinTypes[1]].bankInfo,
            });

            const withdrawA = new BigNumber(
              redeemQuote.withdrawA.toString(),
            ).div(10 ** coinMetadataMap[coinTypes[0]].decimals);
            const withdrawB = new BigNumber(
              redeemQuote.withdrawB.toString(),
            ).div(10 ** coinMetadataMap[coinTypes[1]].decimals);

            let balanceA = new BigNumber(pool.balanceA.value.toString()).div(
              10 ** coinMetadataMap[coinTypeA].decimals,
            );
            let balanceB = new BigNumber(pool.balanceB.value.toString()).div(
              10 ** coinMetadataMap[coinTypeB].decimals,
            );
            balanceA = balanceA.times(withdrawA.div(balanceA));
            balanceB = balanceB.times(withdrawB.div(balanceB));
            const balances = [balanceA, balanceB];

<<<<<<< HEAD
            const priceA =
=======
            let priceA =
>>>>>>> 2a185f2c
              coinTypePythPriceMap[coinTypeA] ??
              coinTypeSwitchboardPriceMap[coinTypeA] ??
              mainMarket_reserveMap[coinTypeA]?.price ??
              undefined;
<<<<<<< HEAD
            const priceB =
=======
            let priceB =
>>>>>>> 2a185f2c
              coinTypePythPriceMap[coinTypeB] ??
              coinTypeSwitchboardPriceMap[coinTypeB] ??
              mainMarket_reserveMap[coinTypeB]?.price ??
              undefined;

            if (priceA === undefined && priceB === undefined) {
              console.error(
<<<<<<< HEAD
                `Skipping pool with id ${id}. Missing prices (no Pyth price feed, no Switchboard price feed, and no Suilend main market reserve) for coinType(s) ${coinTypes
                  .map((_, index) =>
                    prices[index] === undefined ? coinTypes[index] : undefined,
                  )
                  .filter(Boolean)}`,
=======
                `Skipping pool with id ${id}, quoterId ${quoterId} - missing prices for both assets (no Pyth price feed, no Switchboard price feed, and no Suilend main market reserve) for coinType(s) ${coinTypes.join(", ")}`,
>>>>>>> 2a185f2c
              );
              return;
            } else if (priceA === undefined) {
              console.warn(
                `Missing price for coinTypeA ${coinTypeA}, using balance ratio to calculate price (pool with id ${id}, quoterId ${quoterId})`,
              );
              priceA = !balanceA.eq(0)
                ? balanceB.div(balanceA).times(priceB)
                : new BigNumber(0); // Assumes the pool is balanced (only true for arb'd CPMM quoter)
            } else if (priceB === undefined) {
              console.warn(
                `Missing price for coinTypeB ${coinTypeB}, using balance ratio to calculate price (pool with id ${id}, quoterId ${quoterId})`,
              );
              priceB = !balanceB.eq(0)
                ? balanceA.div(balanceB).times(priceA)
                : new BigNumber(0); // Assumes the pool is balanced (only true for arb'd CPMM quoter)
            }
            const prices = [priceA, priceB];

            const lpSupply = new BigNumber(pool.lpSupply.value.toString()).div(
              10 ** 9,
            );
            const tvlUsd = balanceA.times(priceA).plus(balanceB.times(priceB));

            const feeTierPercent = new BigNumber(poolInfo.swapFeeBps).div(100);
            const protocolFeePercent = new BigNumber(
              pool.protocolFees.config.feeNumerator.toString(),
            )
              .div(pool.protocolFees.config.feeDenominator.toString())
              .times(feeTierPercent.div(100))
              .times(100);

            const suilendWeightedAverageDepositAprPercent = tvlUsd.gt(0)
              ? coinTypes
                  .reduce((acc, coinType, index) => {
                    const bank = bankMap[coinType];
                    if (!bank) return acc;

                    return acc.plus(
                      new BigNumber(
                        bank.suilendDepositAprPercent
                          .times(bank.utilizationPercent)
                          .div(100),
                      ).times(prices[index].times(balances[index])),
                    );
                  }, new BigNumber(0))
                  .div(tvlUsd)
              : new BigNumber(0);

            return {
              id,
              pool,
              poolInfo,
              quoterId,

              lpTokenType: poolInfo.lpTokenType,
              bTokenTypes,
              coinTypes,
              balances,
              prices,

              lpSupply,
              tvlUsd,

              feeTierPercent,
              protocolFeePercent,

              suilendWeightedAverageDepositAprPercent,
            };
          })(),
        ),
      )
    ).filter(Boolean) as ParsedPool[];

    const sortedPools = pools.slice().sort((a, b) => {
      return formatPair(
        a.coinTypes.map((coinType) => coinMetadataMap[coinType].symbol),
      ).toLowerCase() <
        formatPair(
          b.coinTypes.map((coinType) => coinMetadataMap[coinType].symbol),
        ).toLowerCase()
        ? -1
        : 1; // Sort by pair (ascending)
    });

    const featuredCoinTypePairs: [[string, string]] = [["", ""]];

    return {
      lm: {
        suilendClient: lmMarket_suilendClient,

        lendingMarket: lmMarket_lendingMarket,

        refreshedRawReserves: lmMarket_refreshedRawReserves,
        reserveMap: lmMarket_reserveMap,

        rewardPriceMap: lmMarket_rewardPriceMap,
        rewardCoinMetadataMap: lmMarket_rewardCoinMetadataMap,
      },

      coinMetadataMap,
      bTokenTypeCoinTypeMap,

      coinTypePythPriceMap,
      coinTypeSwitchboardPriceMap,

      banks,
      bankMap,
      bankCoinTypes,

      pools: sortedPools,
      poolCoinTypes,

      featuredCoinTypePairs,
    };
  };

  const { data, mutate } = useSWR<AppData>("appData", dataFetcher, {
    refreshInterval: 30 * 1000,
    onSuccess: (data) => {
      console.log("Refreshed app data", data);
    },
    onError: (err) => {
      showErrorToast("Failed to refresh app data", err);
      console.error(err);
    },
  });

  return { data, mutateData: mutate };
}<|MERGE_RESOLUTION|>--- conflicted
+++ resolved
@@ -89,11 +89,7 @@
     coinMetadataMap = { ...coinMetadataMap, ...pointsCoinMetadataMap };
 
     // Oracles
-<<<<<<< HEAD
     const oracles = await steammClient.getOracles();
-=======
-    const oracles: any[] = []; // await steammClient.getOracles();
->>>>>>> 2a185f2c
 
     const pythOracles = oracles.filter(
       (oracle) => oracle.oracleType === "pyth",
@@ -107,17 +103,10 @@
       "https://hermes.pyth.network",
     );
 
-<<<<<<< HEAD
-    const pythPriceIdentifiers = pythOracles.map((x) =>
-      typeof x.oracleIdentifier === "string"
-        ? x.oracleIdentifier
-        : toHexString(x.oracleIdentifier),
-=======
     const pythPriceIdentifiers = pythOracles.map((oracle) =>
       typeof oracle.oracleIdentifier === "string"
         ? oracle.oracleIdentifier
         : toHexString(oracle.oracleIdentifier),
->>>>>>> 2a185f2c
     );
 
     const pythPriceFeeds: PriceFeed[] =
@@ -225,30 +214,11 @@
     );
     coinMetadataMap = { ...coinMetadataMap, ...poolCoinMetadataMap };
 
-<<<<<<< HEAD
-    const uniqueReservelessPoolCoinTypes = Array.from(
-      new Set(
-        poolInfos
-          .map((poolInfo) => [
-            bTokenTypeCoinTypeMap[poolInfo.coinTypeA],
-            bTokenTypeCoinTypeMap[poolInfo.coinTypeB],
-          ])
-          .flat()
-          .filter((coinType) => !mainMarket_reserveMap[coinType]),
-      ),
-    );
-
-=======
->>>>>>> 2a185f2c
     const pools: ParsedPool[] = (
       await Promise.all(
         poolInfos.map((poolInfo) =>
           (async () => {
             const id = poolInfo.poolId;
-<<<<<<< HEAD
-
-=======
->>>>>>> 2a185f2c
             const quoterId = poolInfo.quoterType.endsWith("cpmm::CpQuoter")
               ? QuoterId.CPMM
               : poolInfo.quoterType.endsWith("omm::OracleQuoter")
@@ -299,20 +269,12 @@
             balanceB = balanceB.times(withdrawB.div(balanceB));
             const balances = [balanceA, balanceB];
 
-<<<<<<< HEAD
-            const priceA =
-=======
             let priceA =
->>>>>>> 2a185f2c
               coinTypePythPriceMap[coinTypeA] ??
               coinTypeSwitchboardPriceMap[coinTypeA] ??
               mainMarket_reserveMap[coinTypeA]?.price ??
               undefined;
-<<<<<<< HEAD
-            const priceB =
-=======
             let priceB =
->>>>>>> 2a185f2c
               coinTypePythPriceMap[coinTypeB] ??
               coinTypeSwitchboardPriceMap[coinTypeB] ??
               mainMarket_reserveMap[coinTypeB]?.price ??
@@ -320,15 +282,7 @@
 
             if (priceA === undefined && priceB === undefined) {
               console.error(
-<<<<<<< HEAD
-                `Skipping pool with id ${id}. Missing prices (no Pyth price feed, no Switchboard price feed, and no Suilend main market reserve) for coinType(s) ${coinTypes
-                  .map((_, index) =>
-                    prices[index] === undefined ? coinTypes[index] : undefined,
-                  )
-                  .filter(Boolean)}`,
-=======
                 `Skipping pool with id ${id}, quoterId ${quoterId} - missing prices for both assets (no Pyth price feed, no Switchboard price feed, and no Suilend main market reserve) for coinType(s) ${coinTypes.join(", ")}`,
->>>>>>> 2a185f2c
               );
               return;
             } else if (priceA === undefined) {
