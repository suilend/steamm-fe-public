--- conflicted
+++ resolved
@@ -8,19 +8,9 @@
 import { SUI_CLOCK_OBJECT_ID, normalizeStructTag } from "@mysten/sui/utils";
 import BigNumber from "bignumber.js";
 
-<<<<<<< HEAD
-import {
-  Token,
-  getCoinMetadataMap,
-  getToken,
-  isSui,
-} from "@suilend/frontend-sui";
-import { Codegen, SteammSDK } from "@suilend/steamm-sdk";
-=======
 import { Token, getToken, isSui } from "@suilend/frontend-sui";
 import { WalletContext } from "@suilend/frontend-sui-next";
-import { PoolScriptFunctions, SteammSDK } from "@suilend/steamm-sdk";
->>>>>>> 3d91774d
+import { Codegen, SteammSDK } from "@suilend/steamm-sdk";
 
 import { AppData } from "@/contexts/AppContext";
 import {
