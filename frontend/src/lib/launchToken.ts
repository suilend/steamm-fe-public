--- conflicted
+++ resolved
@@ -215,13 +215,10 @@
 };
 
 // Pool
-<<<<<<< HEAD
 export const INITIAL_TOKEN_MC_USD = 1000;
-export const DEPOSITED_TOKEN_PERCENT = 20;
-=======
+
 export const DEPOSITED_TOKEN_PERCENT = 5;
 export const DEPOSITED_QUOTE_ASSET_USD = 50;
->>>>>>> 3d531271
 
 export const FEE_TIER_PERCENT = 0.3;
 export const QUOTER_ID = QuoterId.CPMM;