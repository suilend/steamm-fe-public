import Head from "next/head";

import BanksCard from "@/components/admin/BanksCard";
import CreatePoolCard from "@/components/admin/CreatePoolCard";

export default function AdminPage() {
<<<<<<< HEAD
  const { explorer, suiClient } = useSettingsContext();
  const { address, signExecuteAndWaitForTransaction } = useWalletContext();
  const { steammClient, appData } = useLoadedAppContext();
  const { balancesCoinMetadataMap, getBalance, refresh } =
    useLoadedUserContext();

  const flags = useFlags();
  const isWhitelisted = useMemo(
    () =>
      !!address &&
      (address === ADMIN_ADDRESS ||
        (flags?.steammCreatePoolWhitelist ?? []).includes(address)),
    [address, flags?.steammCreatePoolWhitelist],
  );

  // CoinTypes
  const [coinTypes, setCoinTypes] = useState<[string, string]>(["", ""]);

  // Values
  const maxValues = coinTypes.map((coinType) =>
    coinType !== ""
      ? isSui(coinType)
        ? BigNumber.max(0, getBalance(coinType).minus(1))
        : getBalance(coinType)
      : new BigNumber(0),
  ) as [BigNumber, BigNumber];

  const [values, setValues] = useState<[string, string]>(["", ""]);

  const onValueChange = (_value: string, index: number) => {
    console.log("onValueChange - _value:", _value, "index:", index);

    const formattedValue = formatTextInputValue(
      _value,
      balancesCoinMetadataMap![coinTypes[index]].decimals,
    );

    const newValues: [string, string] = [
      index === 0 ? formattedValue : values[0],
      index === 0 ? values[1] : formattedValue,
    ];
    setValues(newValues);
  };

  // Values - max
  const onBalanceClick = (index: number) => {
    const coinType = coinTypes[index];
    const coinMetadata = balancesCoinMetadataMap![coinType];

    onValueChange(
      maxValues[index].toFixed(coinMetadata.decimals, BigNumber.ROUND_DOWN),
      index,
    );
    document.getElementById(getCoinInputId(coinType))?.focus();
  };

  // USD prices - current
  const { tokenUsdPricesMap, fetchTokenUsdPrice } = useTokenUsdPrices([]);

  const usdPrices = useMemo(
    () => coinTypes.map((coinType) => tokenUsdPricesMap[coinType]),
    [coinTypes, tokenUsdPricesMap],
  );

  const usdValues = useMemo(
    () =>
      coinTypes.map((coinType, index) =>
        coinType !== ""
          ? usdPrices[index] === undefined
            ? undefined
            : new BigNumber(values[index] || 0).times(usdPrices[index])
          : "",
      ),
    [coinTypes, usdPrices, values],
  );

  // Ratios
  const birdeyeRatio = getBirdeyeRatio(usdPrices[0], usdPrices[1]);
  console.log("AdminPage - birdeyeRatio:", birdeyeRatio?.toString());

  const onUseBirdeyePriceClick = () => {
    if (birdeyeRatio === undefined) return;

    const inValue = new BigNumber(values[0] || 0).lte(0)
      ? 1
      : new BigNumber(values[0]);
    setValues([
      inValue.toFixed(
        balancesCoinMetadataMap![coinTypes[0]].decimals,
        BigNumber.ROUND_DOWN,
      ),
      new BigNumber(birdeyeRatio.times(inValue)).toFixed(
        balancesCoinMetadataMap![coinTypes[1]].decimals,
        BigNumber.ROUND_DOWN,
      ),
    ]);
  };

  // Select
  const basePopoverTokens = useMemo(
    () =>
      Object.entries(balancesCoinMetadataMap ?? {})
        .sort(
          ([, a], [, b]) =>
            a.symbol.toLowerCase() < b.symbol.toLowerCase() ? -1 : 1, // Sort by symbol (ascending)
        )
        .map(([coinType, coinMetadata]) => getToken(coinType, coinMetadata)),
    [balancesCoinMetadataMap],
  );

  const quotePopoverTokens = useMemo(
    () =>
      basePopoverTokens.filter(
        (token) =>
          isSui(token.coinType) ||
          issSui(token.coinType) ||
          isStablecoin(token.coinType),
      ),
    [basePopoverTokens],
  );

  const onPopoverTokenClick = (token: Token, index: number) => {
    const newCoinTypes: [string, string] = [
      index === 0
        ? token.coinType
        : token.coinType === coinTypes[0]
          ? coinTypes[1]
          : coinTypes[0],
      index === 0
        ? token.coinType === coinTypes[1]
          ? coinTypes[0]
          : coinTypes[1]
        : token.coinType,
    ];

    for (const coinType of newCoinTypes.filter((coinType) => coinType !== "")) {
      if (tokenUsdPricesMap[coinType] === undefined)
        fetchTokenUsdPrice(coinType);
    }

    setCoinTypes(newCoinTypes);

    setTimeout(
      () =>
        document.getElementById(getCoinInputId(newCoinTypes[index]))?.focus(),
      50,
    );
  };

  // Quoter
  const [quoterId, setQuoterId] = useState<QuoterId | undefined>(undefined);

  // Fee tier
  const [feeTierPercent, setFeeTierPercent] = useState<number | undefined>(
    undefined,
  );

  // Existing pools
  const existingPools = appData.pools.filter(
    (pool) =>
      pool.coinTypes[0] === coinTypes[0] && pool.coinTypes[1] === coinTypes[1],
  );

  const hasExistingPoolForQuoterAndFeeTier = (
    _quoterId?: QuoterId,
    _feeTierPercent?: number,
  ) =>
    !!existingPools.find(
      (pool) =>
        pool.quoterId === _quoterId && +pool.feeTierPercent === _feeTierPercent,
    );

  const existingPoolTooltip = coinTypes.every((coinType) => coinType !== "")
    ? `${formatPair(coinTypes.map((coinType) => balancesCoinMetadataMap![coinType].symbol))} pool with this quoter and fee tier already exists`
    : undefined;

  // Submit
  const [isSubmitting, setIsSubmitting] = useState<boolean>(false);

  const submitButtonState: SubmitButtonState = (() => {
    if (!address) return { isDisabled: true, title: "Connect wallet" };
    if (!isWhitelisted)
      return { isDisabled: true, title: "Create pool and deposit" };
    if (isSubmitting) return { isDisabled: true, isLoading: true };

    if (coinTypes.some((coinType) => coinType === ""))
      return { isDisabled: true, title: "Select tokens" };
    if (values.some((value) => value === ""))
      return { isDisabled: true, title: "Enter amounts" };
    if (Object.values(values).some((value) => new BigNumber(value).lt(0)))
      return { isDisabled: true, title: "Enter a +ve amounts" };
    if (Object.values(values).some((value) => new BigNumber(value).eq(0)))
      return { isDisabled: true, title: "Enter a non-zero amounts" };
    if (quoterId === undefined)
      return { isDisabled: true, title: "Select a quoter" };
    if (feeTierPercent === undefined)
      return { isDisabled: true, title: "Select a fee tier" };

    if (hasExistingPoolForQuoterAndFeeTier(quoterId, feeTierPercent))
      return {
        isDisabled: true,
        title: "Pool already exists",
      };

    //

    if (getBalance(NORMALIZED_SUI_COINTYPE).lt(SUI_GAS_MIN))
      return {
        isDisabled: true,
        title: `${SUI_GAS_MIN} SUI should be saved for gas`,
      };

    for (let i = 0; i < coinTypes.length; i++) {
      const coinType = coinTypes[i];
      const coinMetadata = balancesCoinMetadataMap![coinType];

      if (
        isSui(coinType) &&
        new BigNumber(
          getBalance(NORMALIZED_SUI_COINTYPE).minus(SUI_GAS_MIN),
        ).lt(values[i])
      )
        return {
          isDisabled: true,
          title: `${SUI_GAS_MIN} SUI should be saved for gas`,
        };

      if (getBalance(coinType).lt(values[i]))
        return {
          isDisabled: true,
          title: `Insufficient ${coinMetadata.symbol}`,
        };
    }

    return {
      isDisabled: false,
      title: "Create pool and deposit",
    };
  })();

  const createCoin = async (bytecode: Uint8Array<ArrayBufferLike>) => {
    const transaction = new Transaction();

    const [upgradeCap] = transaction.publish({
      modules: [[...bytecode]],
      dependencies: [normalizeSuiAddress("0x1"), normalizeSuiAddress("0x2")],
    });
    transaction.transferObjects(
      [upgradeCap],
      transaction.pure.address(address!),
    );

    const res = await signExecuteAndWaitForTransaction(transaction);

    // Get TreasuryCap id from transaction
    const treasuryCapObjectChange: SuiObjectChange | undefined =
      res.objectChanges?.find(
        (change) =>
          change.type === "created" &&
          change.objectType.includes("TreasuryCap"),
      );
    if (!treasuryCapObjectChange)
      throw new Error("TreasuryCap object change not found");
    if (treasuryCapObjectChange.type !== "created")
      throw new Error("TreasuryCap object change is not of type 'created'");

    // Get CoinMetadata id from transaction
    const coinMetaObjectChange: SuiObjectChange | undefined =
      res.objectChanges?.find(
        (change) =>
          change.type === "created" &&
          change.objectType.includes("CoinMetadata"),
      );
    if (!coinMetaObjectChange)
      throw new Error("CoinMetadata object change not found");
    if (coinMetaObjectChange.type !== "created")
      throw new Error("CoinMetadata object change is not of type 'created'");

    const treasuryCapId = treasuryCapObjectChange.objectId;
    const coinType = treasuryCapObjectChange.objectType
      .split("<")[1]
      .split(">")[0];
    const coinMetadataId = coinMetaObjectChange.objectId;

    console.log(
      "coinType:",
      coinType,
      "treasuryCapId:",
      treasuryCapId,
      "coinMetadataId:",
      coinMetadataId,
    );

    return { treasuryCapId, coinType, coinMetadataId };
  };
  type CreateCoinReturnType = Awaited<ReturnType<typeof createCoin>>;

  const onSubmitClick = async () => {
    if (submitButtonState.isDisabled) return;
    if (!address || !quoterId || !feeTierPercent) return;

    try {
      if (quoterId === QuoterId.ORACLE) {
        if (COINTYPE_ORACLE_INDEX_MAP[coinTypes[0]] === undefined)
          throw new Error("coinType 0 not found in COINTYPE_ORACLE_INDEX_MAP");
        if (COINTYPE_ORACLE_INDEX_MAP[coinTypes[1]] === undefined)
          throw new Error("coinType 1 not found in COINTYPE_ORACLE_INDEX_MAP");
      }

      setIsSubmitting(true);

      const tokens = coinTypes.map((coinType) =>
        getToken(coinType, balancesCoinMetadataMap![coinType]),
      );
      if (!tokens.every((token) => !!token.id))
        throw new Error("Token coinMetadata id not found");

      // Step 1: Create bTokens (if needed) - one transaction per bToken
      await init();

      const existingBTokenTypeCoinMetadataMap = await getCoinMetadataMap(
        suiClient,
        Object.keys(appData.bTokenTypeCoinTypeMap),
      );
      console.log(
        "XXX existingBTokenTypeCoinMetadataMap:",
        existingBTokenTypeCoinMetadataMap,
      );

      const getExistingBTokenForToken = (token: Token) => {
        const bank = appData.bankMap[token.coinType];
        return bank
          ? getToken(
              bank.bTokenType,
              existingBTokenTypeCoinMetadataMap[bank.bTokenType],
            )
          : undefined;
      };

      const createBTokenResults: [
        CreateCoinReturnType | undefined,
        CreateCoinReturnType | undefined,
      ] = [undefined, undefined];
      if (tokens.some((token) => !getExistingBTokenForToken(token))) {
        for (const index of [0, 1]) {
          if (!!getExistingBTokenForToken(tokens[index])) continue;

          console.log(
            "xxx step 1: create bToken coin - index:",
            index,
            "symbol:",
            tokens[index].symbol,
          );
          const createBTokenResult = await createCoin(
            generate_bytecode(
              getBTokenModule(tokens[index]),
              getBTokenType(tokens[index]),
              getBTokenName(tokens[index]),
              getBTokenSymbol(tokens[index]),
              B_TOKEN_DESCRIPTION,
              B_TOKEN_IMAGE_URL,
            ),
          );
          createBTokenResults[index] = createBTokenResult;
        }
      }

      const bTokens = createBTokenResults.map((result, index) =>
        result === undefined
          ? getExistingBTokenForToken(tokens[index])!
          : getToken(result.coinType, {
              decimals: 9,
              description: B_TOKEN_DESCRIPTION,
              iconUrl: B_TOKEN_IMAGE_URL,
              id: result.coinMetadataId,
              name: getBTokenName(tokens[index]),
              symbol: getBTokenSymbol(tokens[index]),
            } as CoinMetadata),
      ) as [Token, Token];

      // Step 2: Create banks (if needed) - one transaction
      const createBankEvents: SuiEvent[] = [];
      if (createBTokenResults.some((result) => result !== undefined)) {
        const createBanksTransaction = new Transaction();

        for (const index of [0, 1]) {
          if (createBTokenResults[index] === undefined) continue; // bToken and bank already exist

          console.log(
            "xxx step 2: create bank - index:",
            index,
            "symbol:",
            tokens[index].symbol,
          );
          await steammClient.Bank.createBank(createBanksTransaction, {
            coinType: tokens[index].coinType,
            coinMetaT: tokens[index].id!, // Checked above
            bTokenTreasuryId: createBTokenResults[index].treasuryCapId,
            bTokenTokenType: createBTokenResults[index].coinType,
            bTokenMetadataId: createBTokenResults[index].coinMetadataId,
          });
        }

        const banksRes = await signExecuteAndWaitForTransaction(
          createBanksTransaction,
        );

        createBankEvents.push(
          ...(banksRes.events ?? []).filter((event) =>
            event.type.includes("::bank::NewBankEvent"),
          ),
        );
        console.log("xxx step 2: create bank events:", createBankEvents);
      }

      const bankIds = createBTokenResults.map((result, index) => {
        if (result === undefined)
          return appData.bankMap[tokens[index].coinType].id;
        else {
          const event = createBankEvents.find(
            (event) =>
              normalizeStructTag(
                (event.parsedJson as any).event.coin_type.name,
              ) === tokens[index].coinType,
          );
          if (!event) throw new Error("Create bank event not found"); // Should not happen

          const id = (event.parsedJson as any).event.bank_id as string;
          return id;
        }
      }) as [string, string];
      console.log("xxx step 2: bankIds:", bankIds);

      // Step 3: Create LP token - one transaction
      console.log("xxx step 3: create lpToken coin - bTokens:", bTokens);
      const createLpTokenResult = await createCoin(
        generate_bytecode(
          getLpTokenModule(bTokens[0], bTokens[1]),
          getLpTokenType(bTokens[0], bTokens[1]),
          getLpTokenName(bTokens[0], bTokens[1]),
          getLpTokenSymbol(bTokens[0], bTokens[1]),
          LP_TOKEN_DESCRIPTION,
          LP_TOKEN_IMAGE_URL,
        ),
      );

      // Step 4: Create pool and deposit - one transaction
      const transaction = new Transaction();

      // Step 4.1: Create pool
      console.log(
        "xxx step 4.1: create pool - bTokens:",
        bTokens,
        "lp token:",
        createLpTokenResult,
      );

      const createPoolBaseArgs = {
        bTokenTypeA: bTokens[0].coinType,
        bTokenMetaA: bTokens[0].id!, // Checked above
        bTokenTypeB: bTokens[1].coinType,
        bTokenMetaB: bTokens[1].id!, // Checked above
        lpTreasuryId: createLpTokenResult.treasuryCapId,
        lpTokenType: createLpTokenResult.coinType,
        lpMetadataId: createLpTokenResult.coinMetadataId,
        swapFeeBps: BigInt(feeTierPercent * 100),
      };

      const pool = await steammClient.Pool.createPool(
        transaction,
        {
          [QuoterId.CPMM]: {
            ...createPoolBaseArgs,
            type: "ConstantProduct" as const,
            offset: BigInt(0), // TODO
          },
          [QuoterId.ORACLE]: {
            ...createPoolBaseArgs,
            type: "Oracle" as const,
            oracleIndexA: BigInt(COINTYPE_ORACLE_INDEX_MAP[coinTypes[0]]),
            oracleIndexB: BigInt(COINTYPE_ORACLE_INDEX_MAP[coinTypes[1]]),
            coinTypeA: tokens[0].coinType,
            coinMetaA: tokens[0].id!, // Checked above
            coinTypeB: tokens[1].coinType,
            coinMetaB: tokens[1].id!, // Checked above
          },
          [QuoterId.STABLE]: {} as any, // TODO
        }[quoterId],
      );

      // Step 4.2: Deposit
      console.log("xxx step 4.2: deposit - pool:", pool);

      const submitAmountA = new BigNumber(values[0])
        .times(10 ** tokens[0].decimals)
        .integerValue(BigNumber.ROUND_DOWN)
        .toString();
      const submitAmountB = new BigNumber(values[1])
        .times(10 ** tokens[1].decimals)
        .integerValue(BigNumber.ROUND_DOWN)
        .toString();

      const coinA = coinWithBalance({
        balance: BigInt(submitAmountA),
        type: tokens[0].coinType,
        useGasCoin: isSui(tokens[0].coinType),
      })(transaction);
      const coinB = coinWithBalance({
        balance: BigInt(submitAmountB),
        type: tokens[1].coinType,
        useGasCoin: isSui(tokens[1].coinType),
      })(transaction);

      const { lendingMarketId, lendingMarketType } =
        steammClient.sdkOptions.suilend_config.config!;

      const [lpCoin] = PoolScriptFunctions.depositLiquidity(
        transaction,
        [
          lendingMarketType,
          tokens[0].coinType,
          tokens[1].coinType,
          bTokens[0].coinType,
          bTokens[1].coinType,
          {
            [QuoterId.CPMM]: `${steammClient.sdkOptions.steamm_config.config!.quoterSourcePkgs.cpmm}::cpmm::CpQuoter`,
            [QuoterId.ORACLE]: `${
              steammClient.sdkOptions.steamm_config.config!.quoterSourcePkgs.omm
            }::omm::OracleQuoter`,
            [QuoterId.STABLE]: "", // TODO
          }[quoterId],
          createLpTokenResult.coinType,
        ],
        {
          pool,
          bankA: transaction.object(bankIds[0]),
          bankB: transaction.object(bankIds[1]),
          lendingMarket: transaction.object(lendingMarketId),
          coinA: transaction.object(coinA),
          coinB: transaction.object(coinB),
          maxA: BigInt(submitAmountA),
          maxB: BigInt(submitAmountB),
          clock: transaction.object(SUI_CLOCK_OBJECT_ID),
        },
        steammClient.scriptPackageInfo().publishedAt,
      );
      transaction.transferObjects([coinA, coinB], address);
      transaction.transferObjects([lpCoin], address);

      // Step 4.3: Share pool
      const sharePoolBaseArgs = {
        pool,
        lpTokenType: createLpTokenResult.coinType,
        bTokenTypeA: bTokens[0].coinType,
        bTokenTypeB: bTokens[1].coinType,
      };

      steammClient.Pool.sharePool(
        {
          [QuoterId.CPMM]: {
            ...sharePoolBaseArgs,
            type: "ConstantProduct" as const,
          },
          [QuoterId.ORACLE]: {
            ...sharePoolBaseArgs,
            type: "Oracle" as const,
          },
          [QuoterId.STABLE]: {} as any, // TODO
        }[quoterId],
        transaction,
      );

      const res = await signExecuteAndWaitForTransaction(transaction);
      const txUrl = explorer.buildTxUrl(res.digest);

      showSuccessTxnToast(
        `Created ${formatPair(tokens.map((token) => token.symbol))} pool`,
        txUrl,
        {
          description: `Quoter: ${QUOTER_ID_NAME_MAP[quoterId]}, fee tier: ${formatFeeTier(new BigNumber(feeTierPercent))}`,
        },
      );

      setCoinTypes(["", ""]);
      setValues(["", ""]);
      setQuoterId(undefined);
      setFeeTierPercent(undefined);
    } catch (err) {
      showErrorToast("Failed to create pool", err as Error, undefined, true);
      console.error(err);
    } finally {
      setIsSubmitting(false);
      refresh();
    }
  };

=======
>>>>>>> c24ee18f
  return (
    <>
      <Head>
        <title>STEAMM | Admin</title>
      </Head>

      <div className="flex w-full max-w-lg flex-col gap-8">
        <div className="flex w-full flex-col gap-6">
          <h1 className="text-h1 text-foreground">Admin</h1>

<<<<<<< HEAD
          <p className="text-h3 text-foreground">Create pool</p>
          <div className="flex w-full flex-col gap-4 rounded-md border p-5">
            {/* Base asset */}
            <div className="flex w-full flex-col gap-3">
              <p className="text-p2 text-secondary-foreground">Base asset</p>
              <CoinInput
                token={
                  coinTypes[0] !== ""
                    ? getToken(
                        coinTypes[0],
                        balancesCoinMetadataMap![coinTypes[0]],
                      )
                    : undefined
                }
                value={values[0]}
                usdValue={usdValues[0]}
                onChange={
                  coinTypes[0] !== ""
                    ? (value) => onValueChange(value, 0)
                    : undefined
                }
                onBalanceClick={
                  coinTypes[0] !== "" ? () => onBalanceClick(0) : undefined
                }
                popoverTokens={basePopoverTokens}
                onPopoverTokenClick={(token) => onPopoverTokenClick(token, 0)}
              />
            </div>

            {/* Quote */}
            <div className="flex w-full flex-col gap-3">
              <div className="flex w-full flex-col gap-1">
                <p className="text-p2 text-secondary-foreground">Quote asset</p>
                <p className="text-p3 text-tertiary-foreground">
                  SUI or stablecoins (e.g. USDC, USDT) are usually used as the
                  quote asset.
                </p>
              </div>
              <CoinInput
                token={
                  coinTypes[1] !== ""
                    ? getToken(
                        coinTypes[1],
                        balancesCoinMetadataMap![coinTypes[1]],
                      )
                    : undefined
                }
                value={values[1]}
                usdValue={usdValues[1]}
                onChange={
                  coinTypes[1] !== ""
                    ? (value) => onValueChange(value, 1)
                    : undefined
                }
                onBalanceClick={
                  coinTypes[1] !== "" ? () => onBalanceClick(1) : undefined
                }
                popoverTokens={quotePopoverTokens}
                onPopoverTokenClick={(token) => onPopoverTokenClick(token, 1)}
              />
            </div>

            <div className="flex w-full flex-col gap-2">
              {/* Initial price */}
              <Parameter label="Initial price" isHorizontal>
                {coinTypes.every((coinType) => coinType !== "") &&
                values.every((value) => value !== "")
                  ? `1 ${balancesCoinMetadataMap![coinTypes[0]].symbol} = ${new BigNumber(
                      new BigNumber(values[1]).div(values[0]),
                    ).toFixed(
                      balancesCoinMetadataMap![coinTypes[1]].decimals,
                      BigNumber.ROUND_DOWN,
                    )} ${balancesCoinMetadataMap![coinTypes[1]].symbol}`
                  : "--"}
              </Parameter>

              {/* Market price */}
              <div className="flex w-full flex-col items-end gap-2">
                <Parameter label="Market price (Birdeye)" isHorizontal>
                  {coinTypes.every((coinType) => coinType !== "") ? (
                    birdeyeRatio !== undefined ? (
                      `1 ${balancesCoinMetadataMap![coinTypes[0]].symbol} = ${birdeyeRatio.toFixed(
                        balancesCoinMetadataMap![coinTypes[1]].decimals,
                        BigNumber.ROUND_DOWN,
                      )} ${balancesCoinMetadataMap![coinTypes[1]].symbol}`
                    ) : (
                      <Skeleton className="h-[21px] w-24" />
                    )
                  ) : (
                    "--"
                  )}
                </Parameter>

                {coinTypes.every((coinType) => coinType !== "") &&
                  (birdeyeRatio !== undefined ? (
                    <button
                      className="group flex h-6 flex-row items-center rounded-md bg-button-2 px-2 transition-colors hover:bg-button-2/80"
                      onClick={onUseBirdeyePriceClick}
                    >
                      <p className="text-p3 text-button-2-foreground">
                        Use market price
                      </p>
                    </button>
                  ) : (
                    <Skeleton className="h-[24px] w-16" />
                  ))}
              </div>
            </div>

            <Divider />

            {/* Quoter */}
            <div className="flex flex-row items-center justify-between">
              <p className="text-p2 text-secondary-foreground">Quoter</p>

              <div className="flex flex-row gap-1">
                {Object.values(QuoterId).map((_quoterId) => {
                  const hasExistingPool = hasExistingPoolForQuoterAndFeeTier(
                    _quoterId,
                    feeTierPercent,
                  );

                  return (
                    <div key={_quoterId} className="w-max">
                      <Tooltip
                        title={
                          [QuoterId.STABLE].includes(_quoterId)
                            ? "Coming soon"
                            : hasExistingPool
                              ? existingPoolTooltip
                              : undefined
                        }
                      >
                        <div className="w-max">
                          <button
                            key={_quoterId}
                            className={cn(
                              "group flex h-10 flex-row items-center rounded-md border px-3 transition-colors disabled:pointer-events-none disabled:opacity-50",
                              _quoterId === quoterId
                                ? "cursor-default bg-button-1"
                                : "hover:bg-border/50",
                            )}
                            onClick={() => setQuoterId(_quoterId)}
                            disabled={
                              [QuoterId.STABLE].includes(_quoterId) ||
                              hasExistingPool
                            }
                          >
                            <p
                              className={cn(
                                "!text-p2 transition-colors",
                                _quoterId === quoterId
                                  ? "text-button-1-foreground"
                                  : "text-secondary-foreground group-hover:text-foreground",
                              )}
                            >
                              {QUOTER_ID_NAME_MAP[_quoterId]}
                            </p>
                          </button>
                        </div>
                      </Tooltip>
                    </div>
                  );
                })}
              </div>
            </div>

            {/* Fee tier */}
            <div className="flex flex-row items-center justify-between">
              <p className="text-p2 text-secondary-foreground">Fee tier</p>

              <div className="flex flex-row gap-1">
                {FEE_TIER_PERCENTS.map((_feeTierPercent) => {
                  const hasExistingPool = hasExistingPoolForQuoterAndFeeTier(
                    quoterId,
                    _feeTierPercent,
                  );

                  return (
                    <div key={_feeTierPercent} className="w-max">
                      <Tooltip
                        title={
                          hasExistingPool ? existingPoolTooltip : undefined
                        }
                      >
                        <div className="w-max">
                          <button
                            className={cn(
                              "group flex h-10 flex-row items-center rounded-md border px-3 transition-colors disabled:pointer-events-none disabled:opacity-50",
                              feeTierPercent === _feeTierPercent
                                ? "cursor-default bg-button-1"
                                : "hover:bg-border/50",
                            )}
                            onClick={() => setFeeTierPercent(_feeTierPercent)}
                            disabled={hasExistingPool}
                          >
                            <p
                              className={cn(
                                "!text-p2 transition-colors",
                                feeTierPercent === _feeTierPercent
                                  ? "text-button-1-foreground"
                                  : "text-secondary-foreground group-hover:text-foreground",
                              )}
                            >
                              {formatFeeTier(new BigNumber(_feeTierPercent))}
                            </p>
                          </button>
                        </div>
                      </Tooltip>
                    </div>
                  );
                })}
              </div>
            </div>

            <SubmitButton
              submitButtonState={submitButtonState}
              onClick={onSubmitClick}
            />
          </div>
=======
          <BanksCard />
          <CreatePoolCard />
>>>>>>> c24ee18f
        </div>
      </div>
    </>
  );
}<|MERGE_RESOLUTION|>--- conflicted
+++ resolved
@@ -4,605 +4,6 @@
 import CreatePoolCard from "@/components/admin/CreatePoolCard";
 
 export default function AdminPage() {
-<<<<<<< HEAD
-  const { explorer, suiClient } = useSettingsContext();
-  const { address, signExecuteAndWaitForTransaction } = useWalletContext();
-  const { steammClient, appData } = useLoadedAppContext();
-  const { balancesCoinMetadataMap, getBalance, refresh } =
-    useLoadedUserContext();
-
-  const flags = useFlags();
-  const isWhitelisted = useMemo(
-    () =>
-      !!address &&
-      (address === ADMIN_ADDRESS ||
-        (flags?.steammCreatePoolWhitelist ?? []).includes(address)),
-    [address, flags?.steammCreatePoolWhitelist],
-  );
-
-  // CoinTypes
-  const [coinTypes, setCoinTypes] = useState<[string, string]>(["", ""]);
-
-  // Values
-  const maxValues = coinTypes.map((coinType) =>
-    coinType !== ""
-      ? isSui(coinType)
-        ? BigNumber.max(0, getBalance(coinType).minus(1))
-        : getBalance(coinType)
-      : new BigNumber(0),
-  ) as [BigNumber, BigNumber];
-
-  const [values, setValues] = useState<[string, string]>(["", ""]);
-
-  const onValueChange = (_value: string, index: number) => {
-    console.log("onValueChange - _value:", _value, "index:", index);
-
-    const formattedValue = formatTextInputValue(
-      _value,
-      balancesCoinMetadataMap![coinTypes[index]].decimals,
-    );
-
-    const newValues: [string, string] = [
-      index === 0 ? formattedValue : values[0],
-      index === 0 ? values[1] : formattedValue,
-    ];
-    setValues(newValues);
-  };
-
-  // Values - max
-  const onBalanceClick = (index: number) => {
-    const coinType = coinTypes[index];
-    const coinMetadata = balancesCoinMetadataMap![coinType];
-
-    onValueChange(
-      maxValues[index].toFixed(coinMetadata.decimals, BigNumber.ROUND_DOWN),
-      index,
-    );
-    document.getElementById(getCoinInputId(coinType))?.focus();
-  };
-
-  // USD prices - current
-  const { tokenUsdPricesMap, fetchTokenUsdPrice } = useTokenUsdPrices([]);
-
-  const usdPrices = useMemo(
-    () => coinTypes.map((coinType) => tokenUsdPricesMap[coinType]),
-    [coinTypes, tokenUsdPricesMap],
-  );
-
-  const usdValues = useMemo(
-    () =>
-      coinTypes.map((coinType, index) =>
-        coinType !== ""
-          ? usdPrices[index] === undefined
-            ? undefined
-            : new BigNumber(values[index] || 0).times(usdPrices[index])
-          : "",
-      ),
-    [coinTypes, usdPrices, values],
-  );
-
-  // Ratios
-  const birdeyeRatio = getBirdeyeRatio(usdPrices[0], usdPrices[1]);
-  console.log("AdminPage - birdeyeRatio:", birdeyeRatio?.toString());
-
-  const onUseBirdeyePriceClick = () => {
-    if (birdeyeRatio === undefined) return;
-
-    const inValue = new BigNumber(values[0] || 0).lte(0)
-      ? 1
-      : new BigNumber(values[0]);
-    setValues([
-      inValue.toFixed(
-        balancesCoinMetadataMap![coinTypes[0]].decimals,
-        BigNumber.ROUND_DOWN,
-      ),
-      new BigNumber(birdeyeRatio.times(inValue)).toFixed(
-        balancesCoinMetadataMap![coinTypes[1]].decimals,
-        BigNumber.ROUND_DOWN,
-      ),
-    ]);
-  };
-
-  // Select
-  const basePopoverTokens = useMemo(
-    () =>
-      Object.entries(balancesCoinMetadataMap ?? {})
-        .sort(
-          ([, a], [, b]) =>
-            a.symbol.toLowerCase() < b.symbol.toLowerCase() ? -1 : 1, // Sort by symbol (ascending)
-        )
-        .map(([coinType, coinMetadata]) => getToken(coinType, coinMetadata)),
-    [balancesCoinMetadataMap],
-  );
-
-  const quotePopoverTokens = useMemo(
-    () =>
-      basePopoverTokens.filter(
-        (token) =>
-          isSui(token.coinType) ||
-          issSui(token.coinType) ||
-          isStablecoin(token.coinType),
-      ),
-    [basePopoverTokens],
-  );
-
-  const onPopoverTokenClick = (token: Token, index: number) => {
-    const newCoinTypes: [string, string] = [
-      index === 0
-        ? token.coinType
-        : token.coinType === coinTypes[0]
-          ? coinTypes[1]
-          : coinTypes[0],
-      index === 0
-        ? token.coinType === coinTypes[1]
-          ? coinTypes[0]
-          : coinTypes[1]
-        : token.coinType,
-    ];
-
-    for (const coinType of newCoinTypes.filter((coinType) => coinType !== "")) {
-      if (tokenUsdPricesMap[coinType] === undefined)
-        fetchTokenUsdPrice(coinType);
-    }
-
-    setCoinTypes(newCoinTypes);
-
-    setTimeout(
-      () =>
-        document.getElementById(getCoinInputId(newCoinTypes[index]))?.focus(),
-      50,
-    );
-  };
-
-  // Quoter
-  const [quoterId, setQuoterId] = useState<QuoterId | undefined>(undefined);
-
-  // Fee tier
-  const [feeTierPercent, setFeeTierPercent] = useState<number | undefined>(
-    undefined,
-  );
-
-  // Existing pools
-  const existingPools = appData.pools.filter(
-    (pool) =>
-      pool.coinTypes[0] === coinTypes[0] && pool.coinTypes[1] === coinTypes[1],
-  );
-
-  const hasExistingPoolForQuoterAndFeeTier = (
-    _quoterId?: QuoterId,
-    _feeTierPercent?: number,
-  ) =>
-    !!existingPools.find(
-      (pool) =>
-        pool.quoterId === _quoterId && +pool.feeTierPercent === _feeTierPercent,
-    );
-
-  const existingPoolTooltip = coinTypes.every((coinType) => coinType !== "")
-    ? `${formatPair(coinTypes.map((coinType) => balancesCoinMetadataMap![coinType].symbol))} pool with this quoter and fee tier already exists`
-    : undefined;
-
-  // Submit
-  const [isSubmitting, setIsSubmitting] = useState<boolean>(false);
-
-  const submitButtonState: SubmitButtonState = (() => {
-    if (!address) return { isDisabled: true, title: "Connect wallet" };
-    if (!isWhitelisted)
-      return { isDisabled: true, title: "Create pool and deposit" };
-    if (isSubmitting) return { isDisabled: true, isLoading: true };
-
-    if (coinTypes.some((coinType) => coinType === ""))
-      return { isDisabled: true, title: "Select tokens" };
-    if (values.some((value) => value === ""))
-      return { isDisabled: true, title: "Enter amounts" };
-    if (Object.values(values).some((value) => new BigNumber(value).lt(0)))
-      return { isDisabled: true, title: "Enter a +ve amounts" };
-    if (Object.values(values).some((value) => new BigNumber(value).eq(0)))
-      return { isDisabled: true, title: "Enter a non-zero amounts" };
-    if (quoterId === undefined)
-      return { isDisabled: true, title: "Select a quoter" };
-    if (feeTierPercent === undefined)
-      return { isDisabled: true, title: "Select a fee tier" };
-
-    if (hasExistingPoolForQuoterAndFeeTier(quoterId, feeTierPercent))
-      return {
-        isDisabled: true,
-        title: "Pool already exists",
-      };
-
-    //
-
-    if (getBalance(NORMALIZED_SUI_COINTYPE).lt(SUI_GAS_MIN))
-      return {
-        isDisabled: true,
-        title: `${SUI_GAS_MIN} SUI should be saved for gas`,
-      };
-
-    for (let i = 0; i < coinTypes.length; i++) {
-      const coinType = coinTypes[i];
-      const coinMetadata = balancesCoinMetadataMap![coinType];
-
-      if (
-        isSui(coinType) &&
-        new BigNumber(
-          getBalance(NORMALIZED_SUI_COINTYPE).minus(SUI_GAS_MIN),
-        ).lt(values[i])
-      )
-        return {
-          isDisabled: true,
-          title: `${SUI_GAS_MIN} SUI should be saved for gas`,
-        };
-
-      if (getBalance(coinType).lt(values[i]))
-        return {
-          isDisabled: true,
-          title: `Insufficient ${coinMetadata.symbol}`,
-        };
-    }
-
-    return {
-      isDisabled: false,
-      title: "Create pool and deposit",
-    };
-  })();
-
-  const createCoin = async (bytecode: Uint8Array<ArrayBufferLike>) => {
-    const transaction = new Transaction();
-
-    const [upgradeCap] = transaction.publish({
-      modules: [[...bytecode]],
-      dependencies: [normalizeSuiAddress("0x1"), normalizeSuiAddress("0x2")],
-    });
-    transaction.transferObjects(
-      [upgradeCap],
-      transaction.pure.address(address!),
-    );
-
-    const res = await signExecuteAndWaitForTransaction(transaction);
-
-    // Get TreasuryCap id from transaction
-    const treasuryCapObjectChange: SuiObjectChange | undefined =
-      res.objectChanges?.find(
-        (change) =>
-          change.type === "created" &&
-          change.objectType.includes("TreasuryCap"),
-      );
-    if (!treasuryCapObjectChange)
-      throw new Error("TreasuryCap object change not found");
-    if (treasuryCapObjectChange.type !== "created")
-      throw new Error("TreasuryCap object change is not of type 'created'");
-
-    // Get CoinMetadata id from transaction
-    const coinMetaObjectChange: SuiObjectChange | undefined =
-      res.objectChanges?.find(
-        (change) =>
-          change.type === "created" &&
-          change.objectType.includes("CoinMetadata"),
-      );
-    if (!coinMetaObjectChange)
-      throw new Error("CoinMetadata object change not found");
-    if (coinMetaObjectChange.type !== "created")
-      throw new Error("CoinMetadata object change is not of type 'created'");
-
-    const treasuryCapId = treasuryCapObjectChange.objectId;
-    const coinType = treasuryCapObjectChange.objectType
-      .split("<")[1]
-      .split(">")[0];
-    const coinMetadataId = coinMetaObjectChange.objectId;
-
-    console.log(
-      "coinType:",
-      coinType,
-      "treasuryCapId:",
-      treasuryCapId,
-      "coinMetadataId:",
-      coinMetadataId,
-    );
-
-    return { treasuryCapId, coinType, coinMetadataId };
-  };
-  type CreateCoinReturnType = Awaited<ReturnType<typeof createCoin>>;
-
-  const onSubmitClick = async () => {
-    if (submitButtonState.isDisabled) return;
-    if (!address || !quoterId || !feeTierPercent) return;
-
-    try {
-      if (quoterId === QuoterId.ORACLE) {
-        if (COINTYPE_ORACLE_INDEX_MAP[coinTypes[0]] === undefined)
-          throw new Error("coinType 0 not found in COINTYPE_ORACLE_INDEX_MAP");
-        if (COINTYPE_ORACLE_INDEX_MAP[coinTypes[1]] === undefined)
-          throw new Error("coinType 1 not found in COINTYPE_ORACLE_INDEX_MAP");
-      }
-
-      setIsSubmitting(true);
-
-      const tokens = coinTypes.map((coinType) =>
-        getToken(coinType, balancesCoinMetadataMap![coinType]),
-      );
-      if (!tokens.every((token) => !!token.id))
-        throw new Error("Token coinMetadata id not found");
-
-      // Step 1: Create bTokens (if needed) - one transaction per bToken
-      await init();
-
-      const existingBTokenTypeCoinMetadataMap = await getCoinMetadataMap(
-        suiClient,
-        Object.keys(appData.bTokenTypeCoinTypeMap),
-      );
-      console.log(
-        "XXX existingBTokenTypeCoinMetadataMap:",
-        existingBTokenTypeCoinMetadataMap,
-      );
-
-      const getExistingBTokenForToken = (token: Token) => {
-        const bank = appData.bankMap[token.coinType];
-        return bank
-          ? getToken(
-              bank.bTokenType,
-              existingBTokenTypeCoinMetadataMap[bank.bTokenType],
-            )
-          : undefined;
-      };
-
-      const createBTokenResults: [
-        CreateCoinReturnType | undefined,
-        CreateCoinReturnType | undefined,
-      ] = [undefined, undefined];
-      if (tokens.some((token) => !getExistingBTokenForToken(token))) {
-        for (const index of [0, 1]) {
-          if (!!getExistingBTokenForToken(tokens[index])) continue;
-
-          console.log(
-            "xxx step 1: create bToken coin - index:",
-            index,
-            "symbol:",
-            tokens[index].symbol,
-          );
-          const createBTokenResult = await createCoin(
-            generate_bytecode(
-              getBTokenModule(tokens[index]),
-              getBTokenType(tokens[index]),
-              getBTokenName(tokens[index]),
-              getBTokenSymbol(tokens[index]),
-              B_TOKEN_DESCRIPTION,
-              B_TOKEN_IMAGE_URL,
-            ),
-          );
-          createBTokenResults[index] = createBTokenResult;
-        }
-      }
-
-      const bTokens = createBTokenResults.map((result, index) =>
-        result === undefined
-          ? getExistingBTokenForToken(tokens[index])!
-          : getToken(result.coinType, {
-              decimals: 9,
-              description: B_TOKEN_DESCRIPTION,
-              iconUrl: B_TOKEN_IMAGE_URL,
-              id: result.coinMetadataId,
-              name: getBTokenName(tokens[index]),
-              symbol: getBTokenSymbol(tokens[index]),
-            } as CoinMetadata),
-      ) as [Token, Token];
-
-      // Step 2: Create banks (if needed) - one transaction
-      const createBankEvents: SuiEvent[] = [];
-      if (createBTokenResults.some((result) => result !== undefined)) {
-        const createBanksTransaction = new Transaction();
-
-        for (const index of [0, 1]) {
-          if (createBTokenResults[index] === undefined) continue; // bToken and bank already exist
-
-          console.log(
-            "xxx step 2: create bank - index:",
-            index,
-            "symbol:",
-            tokens[index].symbol,
-          );
-          await steammClient.Bank.createBank(createBanksTransaction, {
-            coinType: tokens[index].coinType,
-            coinMetaT: tokens[index].id!, // Checked above
-            bTokenTreasuryId: createBTokenResults[index].treasuryCapId,
-            bTokenTokenType: createBTokenResults[index].coinType,
-            bTokenMetadataId: createBTokenResults[index].coinMetadataId,
-          });
-        }
-
-        const banksRes = await signExecuteAndWaitForTransaction(
-          createBanksTransaction,
-        );
-
-        createBankEvents.push(
-          ...(banksRes.events ?? []).filter((event) =>
-            event.type.includes("::bank::NewBankEvent"),
-          ),
-        );
-        console.log("xxx step 2: create bank events:", createBankEvents);
-      }
-
-      const bankIds = createBTokenResults.map((result, index) => {
-        if (result === undefined)
-          return appData.bankMap[tokens[index].coinType].id;
-        else {
-          const event = createBankEvents.find(
-            (event) =>
-              normalizeStructTag(
-                (event.parsedJson as any).event.coin_type.name,
-              ) === tokens[index].coinType,
-          );
-          if (!event) throw new Error("Create bank event not found"); // Should not happen
-
-          const id = (event.parsedJson as any).event.bank_id as string;
-          return id;
-        }
-      }) as [string, string];
-      console.log("xxx step 2: bankIds:", bankIds);
-
-      // Step 3: Create LP token - one transaction
-      console.log("xxx step 3: create lpToken coin - bTokens:", bTokens);
-      const createLpTokenResult = await createCoin(
-        generate_bytecode(
-          getLpTokenModule(bTokens[0], bTokens[1]),
-          getLpTokenType(bTokens[0], bTokens[1]),
-          getLpTokenName(bTokens[0], bTokens[1]),
-          getLpTokenSymbol(bTokens[0], bTokens[1]),
-          LP_TOKEN_DESCRIPTION,
-          LP_TOKEN_IMAGE_URL,
-        ),
-      );
-
-      // Step 4: Create pool and deposit - one transaction
-      const transaction = new Transaction();
-
-      // Step 4.1: Create pool
-      console.log(
-        "xxx step 4.1: create pool - bTokens:",
-        bTokens,
-        "lp token:",
-        createLpTokenResult,
-      );
-
-      const createPoolBaseArgs = {
-        bTokenTypeA: bTokens[0].coinType,
-        bTokenMetaA: bTokens[0].id!, // Checked above
-        bTokenTypeB: bTokens[1].coinType,
-        bTokenMetaB: bTokens[1].id!, // Checked above
-        lpTreasuryId: createLpTokenResult.treasuryCapId,
-        lpTokenType: createLpTokenResult.coinType,
-        lpMetadataId: createLpTokenResult.coinMetadataId,
-        swapFeeBps: BigInt(feeTierPercent * 100),
-      };
-
-      const pool = await steammClient.Pool.createPool(
-        transaction,
-        {
-          [QuoterId.CPMM]: {
-            ...createPoolBaseArgs,
-            type: "ConstantProduct" as const,
-            offset: BigInt(0), // TODO
-          },
-          [QuoterId.ORACLE]: {
-            ...createPoolBaseArgs,
-            type: "Oracle" as const,
-            oracleIndexA: BigInt(COINTYPE_ORACLE_INDEX_MAP[coinTypes[0]]),
-            oracleIndexB: BigInt(COINTYPE_ORACLE_INDEX_MAP[coinTypes[1]]),
-            coinTypeA: tokens[0].coinType,
-            coinMetaA: tokens[0].id!, // Checked above
-            coinTypeB: tokens[1].coinType,
-            coinMetaB: tokens[1].id!, // Checked above
-          },
-          [QuoterId.STABLE]: {} as any, // TODO
-        }[quoterId],
-      );
-
-      // Step 4.2: Deposit
-      console.log("xxx step 4.2: deposit - pool:", pool);
-
-      const submitAmountA = new BigNumber(values[0])
-        .times(10 ** tokens[0].decimals)
-        .integerValue(BigNumber.ROUND_DOWN)
-        .toString();
-      const submitAmountB = new BigNumber(values[1])
-        .times(10 ** tokens[1].decimals)
-        .integerValue(BigNumber.ROUND_DOWN)
-        .toString();
-
-      const coinA = coinWithBalance({
-        balance: BigInt(submitAmountA),
-        type: tokens[0].coinType,
-        useGasCoin: isSui(tokens[0].coinType),
-      })(transaction);
-      const coinB = coinWithBalance({
-        balance: BigInt(submitAmountB),
-        type: tokens[1].coinType,
-        useGasCoin: isSui(tokens[1].coinType),
-      })(transaction);
-
-      const { lendingMarketId, lendingMarketType } =
-        steammClient.sdkOptions.suilend_config.config!;
-
-      const [lpCoin] = PoolScriptFunctions.depositLiquidity(
-        transaction,
-        [
-          lendingMarketType,
-          tokens[0].coinType,
-          tokens[1].coinType,
-          bTokens[0].coinType,
-          bTokens[1].coinType,
-          {
-            [QuoterId.CPMM]: `${steammClient.sdkOptions.steamm_config.config!.quoterSourcePkgs.cpmm}::cpmm::CpQuoter`,
-            [QuoterId.ORACLE]: `${
-              steammClient.sdkOptions.steamm_config.config!.quoterSourcePkgs.omm
-            }::omm::OracleQuoter`,
-            [QuoterId.STABLE]: "", // TODO
-          }[quoterId],
-          createLpTokenResult.coinType,
-        ],
-        {
-          pool,
-          bankA: transaction.object(bankIds[0]),
-          bankB: transaction.object(bankIds[1]),
-          lendingMarket: transaction.object(lendingMarketId),
-          coinA: transaction.object(coinA),
-          coinB: transaction.object(coinB),
-          maxA: BigInt(submitAmountA),
-          maxB: BigInt(submitAmountB),
-          clock: transaction.object(SUI_CLOCK_OBJECT_ID),
-        },
-        steammClient.scriptPackageInfo().publishedAt,
-      );
-      transaction.transferObjects([coinA, coinB], address);
-      transaction.transferObjects([lpCoin], address);
-
-      // Step 4.3: Share pool
-      const sharePoolBaseArgs = {
-        pool,
-        lpTokenType: createLpTokenResult.coinType,
-        bTokenTypeA: bTokens[0].coinType,
-        bTokenTypeB: bTokens[1].coinType,
-      };
-
-      steammClient.Pool.sharePool(
-        {
-          [QuoterId.CPMM]: {
-            ...sharePoolBaseArgs,
-            type: "ConstantProduct" as const,
-          },
-          [QuoterId.ORACLE]: {
-            ...sharePoolBaseArgs,
-            type: "Oracle" as const,
-          },
-          [QuoterId.STABLE]: {} as any, // TODO
-        }[quoterId],
-        transaction,
-      );
-
-      const res = await signExecuteAndWaitForTransaction(transaction);
-      const txUrl = explorer.buildTxUrl(res.digest);
-
-      showSuccessTxnToast(
-        `Created ${formatPair(tokens.map((token) => token.symbol))} pool`,
-        txUrl,
-        {
-          description: `Quoter: ${QUOTER_ID_NAME_MAP[quoterId]}, fee tier: ${formatFeeTier(new BigNumber(feeTierPercent))}`,
-        },
-      );
-
-      setCoinTypes(["", ""]);
-      setValues(["", ""]);
-      setQuoterId(undefined);
-      setFeeTierPercent(undefined);
-    } catch (err) {
-      showErrorToast("Failed to create pool", err as Error, undefined, true);
-      console.error(err);
-    } finally {
-      setIsSubmitting(false);
-      refresh();
-    }
-  };
-
-=======
->>>>>>> c24ee18f
   return (
     <>
       <Head>
@@ -613,231 +14,8 @@
         <div className="flex w-full flex-col gap-6">
           <h1 className="text-h1 text-foreground">Admin</h1>
 
-<<<<<<< HEAD
-          <p className="text-h3 text-foreground">Create pool</p>
-          <div className="flex w-full flex-col gap-4 rounded-md border p-5">
-            {/* Base asset */}
-            <div className="flex w-full flex-col gap-3">
-              <p className="text-p2 text-secondary-foreground">Base asset</p>
-              <CoinInput
-                token={
-                  coinTypes[0] !== ""
-                    ? getToken(
-                        coinTypes[0],
-                        balancesCoinMetadataMap![coinTypes[0]],
-                      )
-                    : undefined
-                }
-                value={values[0]}
-                usdValue={usdValues[0]}
-                onChange={
-                  coinTypes[0] !== ""
-                    ? (value) => onValueChange(value, 0)
-                    : undefined
-                }
-                onBalanceClick={
-                  coinTypes[0] !== "" ? () => onBalanceClick(0) : undefined
-                }
-                popoverTokens={basePopoverTokens}
-                onPopoverTokenClick={(token) => onPopoverTokenClick(token, 0)}
-              />
-            </div>
-
-            {/* Quote */}
-            <div className="flex w-full flex-col gap-3">
-              <div className="flex w-full flex-col gap-1">
-                <p className="text-p2 text-secondary-foreground">Quote asset</p>
-                <p className="text-p3 text-tertiary-foreground">
-                  SUI or stablecoins (e.g. USDC, USDT) are usually used as the
-                  quote asset.
-                </p>
-              </div>
-              <CoinInput
-                token={
-                  coinTypes[1] !== ""
-                    ? getToken(
-                        coinTypes[1],
-                        balancesCoinMetadataMap![coinTypes[1]],
-                      )
-                    : undefined
-                }
-                value={values[1]}
-                usdValue={usdValues[1]}
-                onChange={
-                  coinTypes[1] !== ""
-                    ? (value) => onValueChange(value, 1)
-                    : undefined
-                }
-                onBalanceClick={
-                  coinTypes[1] !== "" ? () => onBalanceClick(1) : undefined
-                }
-                popoverTokens={quotePopoverTokens}
-                onPopoverTokenClick={(token) => onPopoverTokenClick(token, 1)}
-              />
-            </div>
-
-            <div className="flex w-full flex-col gap-2">
-              {/* Initial price */}
-              <Parameter label="Initial price" isHorizontal>
-                {coinTypes.every((coinType) => coinType !== "") &&
-                values.every((value) => value !== "")
-                  ? `1 ${balancesCoinMetadataMap![coinTypes[0]].symbol} = ${new BigNumber(
-                      new BigNumber(values[1]).div(values[0]),
-                    ).toFixed(
-                      balancesCoinMetadataMap![coinTypes[1]].decimals,
-                      BigNumber.ROUND_DOWN,
-                    )} ${balancesCoinMetadataMap![coinTypes[1]].symbol}`
-                  : "--"}
-              </Parameter>
-
-              {/* Market price */}
-              <div className="flex w-full flex-col items-end gap-2">
-                <Parameter label="Market price (Birdeye)" isHorizontal>
-                  {coinTypes.every((coinType) => coinType !== "") ? (
-                    birdeyeRatio !== undefined ? (
-                      `1 ${balancesCoinMetadataMap![coinTypes[0]].symbol} = ${birdeyeRatio.toFixed(
-                        balancesCoinMetadataMap![coinTypes[1]].decimals,
-                        BigNumber.ROUND_DOWN,
-                      )} ${balancesCoinMetadataMap![coinTypes[1]].symbol}`
-                    ) : (
-                      <Skeleton className="h-[21px] w-24" />
-                    )
-                  ) : (
-                    "--"
-                  )}
-                </Parameter>
-
-                {coinTypes.every((coinType) => coinType !== "") &&
-                  (birdeyeRatio !== undefined ? (
-                    <button
-                      className="group flex h-6 flex-row items-center rounded-md bg-button-2 px-2 transition-colors hover:bg-button-2/80"
-                      onClick={onUseBirdeyePriceClick}
-                    >
-                      <p className="text-p3 text-button-2-foreground">
-                        Use market price
-                      </p>
-                    </button>
-                  ) : (
-                    <Skeleton className="h-[24px] w-16" />
-                  ))}
-              </div>
-            </div>
-
-            <Divider />
-
-            {/* Quoter */}
-            <div className="flex flex-row items-center justify-between">
-              <p className="text-p2 text-secondary-foreground">Quoter</p>
-
-              <div className="flex flex-row gap-1">
-                {Object.values(QuoterId).map((_quoterId) => {
-                  const hasExistingPool = hasExistingPoolForQuoterAndFeeTier(
-                    _quoterId,
-                    feeTierPercent,
-                  );
-
-                  return (
-                    <div key={_quoterId} className="w-max">
-                      <Tooltip
-                        title={
-                          [QuoterId.STABLE].includes(_quoterId)
-                            ? "Coming soon"
-                            : hasExistingPool
-                              ? existingPoolTooltip
-                              : undefined
-                        }
-                      >
-                        <div className="w-max">
-                          <button
-                            key={_quoterId}
-                            className={cn(
-                              "group flex h-10 flex-row items-center rounded-md border px-3 transition-colors disabled:pointer-events-none disabled:opacity-50",
-                              _quoterId === quoterId
-                                ? "cursor-default bg-button-1"
-                                : "hover:bg-border/50",
-                            )}
-                            onClick={() => setQuoterId(_quoterId)}
-                            disabled={
-                              [QuoterId.STABLE].includes(_quoterId) ||
-                              hasExistingPool
-                            }
-                          >
-                            <p
-                              className={cn(
-                                "!text-p2 transition-colors",
-                                _quoterId === quoterId
-                                  ? "text-button-1-foreground"
-                                  : "text-secondary-foreground group-hover:text-foreground",
-                              )}
-                            >
-                              {QUOTER_ID_NAME_MAP[_quoterId]}
-                            </p>
-                          </button>
-                        </div>
-                      </Tooltip>
-                    </div>
-                  );
-                })}
-              </div>
-            </div>
-
-            {/* Fee tier */}
-            <div className="flex flex-row items-center justify-between">
-              <p className="text-p2 text-secondary-foreground">Fee tier</p>
-
-              <div className="flex flex-row gap-1">
-                {FEE_TIER_PERCENTS.map((_feeTierPercent) => {
-                  const hasExistingPool = hasExistingPoolForQuoterAndFeeTier(
-                    quoterId,
-                    _feeTierPercent,
-                  );
-
-                  return (
-                    <div key={_feeTierPercent} className="w-max">
-                      <Tooltip
-                        title={
-                          hasExistingPool ? existingPoolTooltip : undefined
-                        }
-                      >
-                        <div className="w-max">
-                          <button
-                            className={cn(
-                              "group flex h-10 flex-row items-center rounded-md border px-3 transition-colors disabled:pointer-events-none disabled:opacity-50",
-                              feeTierPercent === _feeTierPercent
-                                ? "cursor-default bg-button-1"
-                                : "hover:bg-border/50",
-                            )}
-                            onClick={() => setFeeTierPercent(_feeTierPercent)}
-                            disabled={hasExistingPool}
-                          >
-                            <p
-                              className={cn(
-                                "!text-p2 transition-colors",
-                                feeTierPercent === _feeTierPercent
-                                  ? "text-button-1-foreground"
-                                  : "text-secondary-foreground group-hover:text-foreground",
-                              )}
-                            >
-                              {formatFeeTier(new BigNumber(_feeTierPercent))}
-                            </p>
-                          </button>
-                        </div>
-                      </Tooltip>
-                    </div>
-                  );
-                })}
-              </div>
-            </div>
-
-            <SubmitButton
-              submitButtonState={submitButtonState}
-              onClick={onSubmitClick}
-            />
-          </div>
-=======
           <BanksCard />
           <CreatePoolCard />
->>>>>>> c24ee18f
         </div>
       </div>
     </>
