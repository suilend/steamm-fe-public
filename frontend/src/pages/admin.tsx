--- conflicted
+++ resolved
@@ -707,11 +707,7 @@
         `Created ${formatPair(tokens.map((token) => token.symbol))} pool`,
         txUrl,
         {
-<<<<<<< HEAD
           description: `Quoter: ${QUOTER_ID_NAME_MAP[quoterId]}, fee tier: ${formatFeeTier(new BigNumber(feeTierPercent))}`,
-=======
-          description: `Quoter: ${QUOTER_ID_NAME_MAP[quoterId]}}, fee tier: ${formatFeeTier(new BigNumber(feeTierPercent))}`,
->>>>>>> 2a185f2c
         },
       );
 
@@ -864,11 +860,7 @@
                     <div key={_quoterId} className="w-max">
                       <Tooltip
                         title={
-<<<<<<< HEAD
                           [QuoterId.STABLE].includes(_quoterId)
-=======
-                          [QuoterId.ORACLE, QuoterId.STABLE].includes(_quoterId)
->>>>>>> 2a185f2c
                             ? "Coming soon"
                             : hasExistingPool
                               ? existingPoolTooltip
@@ -880,34 +872,20 @@
                             key={_quoterId}
                             className={cn(
                               "group flex h-10 flex-row items-center rounded-md border px-3 transition-colors disabled:pointer-events-none disabled:opacity-50",
-<<<<<<< HEAD
                               _quoterId === quoterId
-=======
-                              quoterId === _quoterId
->>>>>>> 2a185f2c
                                 ? "cursor-default bg-button-1"
                                 : "hover:bg-border/50",
                             )}
                             onClick={() => setQuoterId(_quoterId)}
                             disabled={
-<<<<<<< HEAD
                               [QuoterId.STABLE].includes(_quoterId) ||
                               hasExistingPool
-=======
-                              [QuoterId.ORACLE, QuoterId.STABLE].includes(
-                                _quoterId,
-                              ) || hasExistingPool
->>>>>>> 2a185f2c
                             }
                           >
                             <p
                               className={cn(
                                 "!text-p2 transition-colors",
-<<<<<<< HEAD
                                 _quoterId === quoterId
-=======
-                                quoterId === _quoterId
->>>>>>> 2a185f2c
                                   ? "text-button-1-foreground"
                                   : "text-secondary-foreground group-hover:text-foreground",
                               )}
