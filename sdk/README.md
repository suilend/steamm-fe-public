--- conflicted
+++ resolved
@@ -51,21 +51,12 @@
     pool: pools[0].poolId,
     coinTypeA: `${STEAMM_BETA_PKG_ID}::usdc::USDC`,
     coinTypeB: `${STEAMM_BETA_PKG_ID}::sui::SUI`,
-<<<<<<< HEAD
-    CoinA: usdcCoin,
-    CoinB: suiCoin,
+    coinA: usdcCoin,
+    coinB: suiCoin,
     maxA: BigInt("1000000000000000000"),
     maxB: BigInt("1000000000000000000"),
   },
   tx,
-=======
-    coinObjA: usdcCoin,
-    coinObjB: suiCoin,
-    maxA: BigInt("1000000000000000000"),
-    maxB: BigInt("1000000000000000000"),
-  },
-  tx
->>>>>>> 5581010f
 );
 ```
 
@@ -77,22 +68,13 @@
     pool: pools[0].poolId,
     coinTypeA: `${STEAMM_BETA_PKG_ID}::usdc::USDC`,
     coinTypeB: `${STEAMM_BETA_PKG_ID}::sui::SUI`,
-<<<<<<< HEAD
     coinA: usdcCoin,
     coinB: suiCoin,
-=======
-    coinAObj: usdcCoin,
-    coinBObj: suiCoin,
->>>>>>> 5581010f
     a2b: false,
     amountIn: BigInt("10000000000000"),
     minAmountOut: BigInt("0"),
   },
-<<<<<<< HEAD
   tx,
-=======
-  tx
->>>>>>> 5581010f
 );
 ```
 
@@ -104,19 +86,11 @@
     pool: pools[0].poolId,
     coinTypeA: `${STEAMM_BETA_PKG_ID}::usdc::USDC`,
     coinTypeB: `${STEAMM_BETA_PKG_ID}::sui::SUI`,
-<<<<<<< HEAD
     lpCoin: lpToken,
     minA: BigInt("0"),
     minB: BigInt("0"),
   },
   tx,
-=======
-    lpCoinObj: lpToken,
-    minA: BigInt("0"),
-    minB: BigInt("0"),
-  },
-  tx
->>>>>>> 5581010f
 );
 ```
 
