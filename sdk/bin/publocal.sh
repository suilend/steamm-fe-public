#!/bin/bash
trap 'echo "Error at line $LINENO: $(caller) -> Command [$BASH_COMMAND] failed with exit code $?" >&2; exit 1' ERR
set -eE

# Parse command line arguments
CI=false

while [[ "$#" -gt 0 ]]; do
    case $1 in
        --ci) CI=true ;;
        *) echo "Unknown parameter: $1"; return 1 ;;
    esac
    shift
done

if [ "$CI" = false ]; then
    # Cleanup
    ./bin/unpublocal.sh

    # Create suilend directory if it doesn't exist and cd into it
    mkdir -p temp &&
    git clone --branch swap-router git@github.com:solendprotocol/steamm.git temp/git
else
    ./bin/unpublocal.sh --ci
fi

# Check if current environment is localnet
INITIAL_ENV=$(sui client --client.config sui/client.yaml envs --json | grep -oE '"[^"]*"' | tail -n1 | tr -d '"')

if [ "$INITIAL_ENV" != "localnet" ]; then
    printf "Current environment is: $INITIAL_ENV. Switching to localnet..." >&2
    sui client --client.config sui/client.yaml switch --env localnet
fi


# Create source directories
<<<<<<< HEAD
printf "[INFO] Building Steamm package"  >&2
mkdir -p temp/liquid_staking/sources temp/pyth/sources temp/sprungsui/sources temp/suilend/sources temp/wormhole/sources temp/steamm/sources temp/steamm_scripts/sources
=======
printf "[INFO] Building STEAMM package"  >&2
mkdir -p temp/liquid_staking/sources temp/pyth/sources temp/sprungsui/sources temp/suilend/sources temp/wormhole/sources temp/steamm/sources
>>>>>>> a52bc57a
sui move build --path temp/git/contracts/steamm --silence-warnings --no-lint

# Copy dependencies from build to local directories
printf "[INFO] Copying state"  >&2
cp -r temp/git/contracts/steamm/build/steamm/sources/dependencies/liquid_staking/* temp/liquid_staking/sources/
cp -r temp/git/contracts/steamm/build/steamm/sources/dependencies/Pyth/* temp/pyth/sources/
cp -r temp/git/contracts/steamm/build/steamm/sources/dependencies/sprungsui/* temp/sprungsui/sources/
cp -r temp/git/contracts/steamm/build/steamm/sources/dependencies/suilend/* temp/suilend/sources/
cp -r temp/git/contracts/steamm/build/steamm/sources/dependencies/Wormhole/* temp/wormhole/sources/
cp -r temp/git/contracts/steamm/sources/* temp/steamm/sources/
cp -r temp/git/contracts/steamm_scripts/sources/* temp/steamm_scripts/sources/

cp -r templates/setup temp/steamm/sources/
cp -r templates/suilend_setup temp/suilend/sources/

# Copy Move.toml files from templates
cp templates/liquid_staking.toml temp/liquid_staking/Move.toml
cp templates/pyth.toml temp/pyth/Move.toml
cp templates/sprungsui.toml temp/sprungsui/Move.toml
cp templates/suilend.toml temp/suilend/Move.toml
cp templates/wormhole.toml temp/wormhole/Move.toml
cp templates/steamm.toml temp/steamm/Move.toml
cp templates/steamm_scripts.toml temp/steamm_scripts/Move.toml

##### 2. Publish contracts & populate TOMLs ####

# Function to populate TOML file with new address
populate_toml() {
    local NEW_ADDRESS="$1"
    local TOML_PATH="$2"

    # Check if both arguments are provided
    if [ -z "$NEW_ADDRESS" ] || [ -z "$TOML_PATH" ]; then
        printf "Usage: populate_toml <new_address> <path_to_move_toml>" >&2
        ./bin/unpublocal.sh # cleanup
        return 1
    fi

    # Check if the Move.toml file exists
    if [ ! -f "$TOML_PATH" ]; then
        printf "Error: Move.toml file not found at $TOML_PATH" >&2
        ./bin/unpublocal.sh # cleanup
        return 1
    fi

    # Use sed to replace any address that equals "0x0" in the [addresses] section
    if [[ "$OSTYPE" == "darwin"* ]]; then
        # macOS version
        sed -i '' '/\[addresses\]/,/^$/s/= "0x0"/= "'$NEW_ADDRESS'"/' "$TOML_PATH"
    else
        # Linux version
        sed -i '/\[addresses\]/,/^$/s/= "0x0"/= "'$NEW_ADDRESS'"/' "$TOML_PATH"
    fi

    return 0
}

populate_ts() {
    local PACKAGE_ID="$1"
    local PACKAGE_NAME="$2"
    local TS_FILE="tests/packages.ts"

    # Check if TS file exists
    if [ ! -f "$TS_FILE" ]; then
        printf "Error: TypeScript file not found at $TS_FILE" >&2
        ./bin/unpublocal.sh # cleanup
        return 1
    fi

    # Check if the package constant exists with empty value
    if grep -q "export const $PACKAGE_NAME = \"\";" "$TS_FILE"; then
        if [[ "$OSTYPE" == "darwin"* ]]; then
            # macOS version
            sed -i '' "s/export const $PACKAGE_NAME = \"\"/export const $PACKAGE_NAME = \"$PACKAGE_ID\"/;" "$TS_FILE"
        else
            # Linux version
            sed -i "s/export const $PACKAGE_NAME = \"\"/export const $PACKAGE_NAME = \"$PACKAGE_ID\"/;" "$TS_FILE"
        fi
    else
        printf "export const $PACKAGE_NAME = \"\";"  >&2
        printf "Error: Constant $PACKAGE_NAME not found in $TS_FILE or has unexpected format" >&2
        ./bin/unpublocal.sh # cleanup
        return 1
    fi
}

publish_package() {
    local FOLDER_NAME="$1"
    local TS_CONST_NAME="$2"
    
    # Check if folder name is provided
    if [ -z "$FOLDER_NAME" ]; then
        printf "Error: Folder name is required" >&2
        ./bin/unpublocal.sh # cleanup
        return 1
    fi

    # Store current directory
    INITIAL_DIR=$(pwd)
    
    # Change to package directory
    RESPONSE=$(sui client --client.config sui/client.yaml publish $FOLDER_NAME --skip-dependency-verification --silence-warnings --no-lint --json)
    RESULT=$(echo "$RESPONSE" | jq -r '.effects.status.status')

    if [ $RESULT != "success" ]; then
        printf "Transaction Result: $RESULT \n" >&2
        printf "Transaction failed or status is not success \n" >&2
        return 1
    fi

    PACKAGE_ID=$(echo "$RESPONSE" | grep -A 3 '"type": "published"' | grep "packageId" | cut -d'"' -f4)

    if [ -z "$PACKAGE_ID" ]; then
        printf "Error: Package ID is empty" >&2
        ./bin/unpublocal.sh # cleanup
        return 1
    fi

    populate_toml "$PACKAGE_ID" "$FOLDER_NAME/Move.toml"
    populate_ts "$PACKAGE_ID" "$TS_CONST_NAME"

    echo "$RESPONSE"
}

find_object_id() {
    local json_content="$1"
    local regex_pattern="$2"

    # Extract objectChanges array from the JSON file
    OBJECTS=$(echo "$json_content" | jq -r ".objectChanges[] | select(.objectType?)")

    # Use the provided regex pattern to filter objects
    RESULT=$(echo "$OBJECTS" | jq -r --arg regex "$regex_pattern" 'select(.objectType | test($regex)) | .objectId')

    if [ -n "$RESULT" ]; then
        echo "$RESULT"
    else
        echo "$regex_pattern not found" >&2
        return 1
    fi
}

source_test_fun() {
    local module="$1"
    local move_module="$2"
    local function_name="$3"
    local file_path="temp/${module}/sources/${move_module}.move"

    # Check if file exists
    if [ ! -f "$file_path" ]; then
        echo "Error: File $file_path does not exist"
        return 1
    fi
    
    line_num=$(grep -n "$function_name" "$file_path" | cut -d: -f1)
    if [ -n "$line_num" ]; then
        # Delete the line before it (subtract 1 from line number)
        remove_line=$((line_num - 1))
        if [[ "$OSTYPE" == "darwin"* ]]; then
            # macOS version
            sed -i '' "${remove_line}d" "$file_path"
        else
            # Linux version
            sed -i "${remove_line}d" "$file_path"
        fi
    else
        echo "Function not found in file"
        return 1
    fi
}

source_package_fun() {
    local module="$1"
    local move_module="$2"
    local function_name="$3"
    local file_path="temp/${module}/sources/${move_module}.move"

    # Check if file exists
    if [ ! -f "$file_path" ]; then
        echo "Error: File $file_path does not exist"
        return 1
    fi
    
    # Replace "public(package) fun function_name" with "public fun function_name"
    if [[ "$OSTYPE" == "darwin"* ]]; then
        # macOS version
        sed -i '' "s/public(package) fun $function_name/public fun $function_name/" "$file_path"
    else
        # Linux version
        sed -i "s/public(package) fun $function_name/public fun $function_name/" "$file_path"
    fi
}


## Source test functions
printf "[INFO] Sourcing test functions" >&2
source_test_fun "pyth" "price_info" "new_price_info_object_for_testing"
source_test_fun "pyth" "price_info" "update_price_info_object_for_testing"
source_package_fun "steamm_scripts" "events" "emit_event"

printf "[INFO] Publishing packages" >&2

sui client --client.config sui/client.yaml faucet
sleep 1

sui client --client.config sui/client.yaml addresses

LIQUID_STAKING_RESPONSE=$(publish_package "temp/liquid_staking" "LIQUID_STAKING_PKG_ID")
WORMHOLE_RESPONSE=$(publish_package "temp/wormhole" "WORMHOLE_PKG_ID")
SPRUNGSUI_RESPONSE=$(publish_package "temp/sprungsui" "SPRUNGSUI_PKG_ID") 
PYTH_RESPONSE=$(publish_package "temp/pyth" "PYTH_PKG_ID")
SUILEND_RESPONSE=$(publish_package "temp/suilend" "SUILEND_PKG_ID")
STEAMM_RESPONSE=$(publish_package "temp/steamm" "STEAMM_PKG_ID")
STEAMM_SCRIPT_RESPONSE=$(publish_package "temp/steamm_scripts" "STEAMM_SCRIPT_PKG_ID")

printf "[INFO] Fetching object IDs" >&2

LENDING_MARKET_PACKAGE_ID=$(echo "$SUILEND_RESPONSE" | grep -A 3 '"type": "published"' | grep "packageId" | cut -d'"' -f4)
# Get relevant object IDs
lending_market_registry=$(find_object_id "$SUILEND_RESPONSE" ".*::lending_market_registry::Registry")
echo "lending_market_registry: $lending_market_registry"

registry=$(find_object_id "$STEAMM_RESPONSE" ".*::registry::Registry")
echo "registry: $registry"

global_admin=$(find_object_id "$STEAMM_RESPONSE" ".*::global_admin::GlobalAdmin")
echo "global_admin: $global_admin"

lp_metadata=$(find_object_id "$STEAMM_RESPONSE" "0x2::coin::CoinMetadata<.*::lp_usdc_sui::LP_USDC_SUI>")
echo "lp_metadata: $lp_metadata"

lp_treasury_cap=$(find_object_id "$STEAMM_RESPONSE" "0x2::coin::TreasuryCap<.*::lp_usdc_sui::LP_USDC_SUI>")
echo "lp_treasury_cap: $lp_treasury_cap"

usdc_metadata=$(find_object_id "$STEAMM_RESPONSE" "0x2::coin::CoinMetadata<.*::usdc::USDC>")
echo "usdc_metadata: $usdc_metadata"

sui_metadata=$(find_object_id "$STEAMM_RESPONSE" "0x2::coin::CoinMetadata<.*::sui::SUI>")
echo "sui_metadata: $sui_metadata"

usdc_treasury_cap=$(find_object_id "$STEAMM_RESPONSE" "0x2::coin::TreasuryCap<.*::usdc::USDC>")
echo "usdc_treasury_cap: $usdc_treasury_cap"

sui_treasury_cap=$(find_object_id "$STEAMM_RESPONSE" "0x2::coin::TreasuryCap<.*::sui::SUI>")
echo "sui_treasury_cap: $sui_treasury_cap"

sui_metadata=$(find_object_id "$STEAMM_RESPONSE" "0x2::coin::CoinMetadata<.*::sui::SUI>")
echo "sui_metadata: $sui_metadata"

b_usdc_metadata=$(find_object_id "$STEAMM_RESPONSE" "0x2::coin::CoinMetadata<.*::b_usdc::B_USDC>")
echo "b_usdc_metadata: $b_usdc_metadata"

b_sui_metadata=$(find_object_id "$STEAMM_RESPONSE" "0x2::coin::CoinMetadata<.*::b_sui::B_SUI>")
echo "b_sui_metadata: $b_sui_metadata"

b_usdc_treasury_cap=$(find_object_id "$STEAMM_RESPONSE" "0x2::coin::TreasuryCap<.*::b_usdc::B_USDC>")
echo "b_usdc_treasury_cap: $b_usdc_treasury_cap"

b_sui_treasury_cap=$(find_object_id "$STEAMM_RESPONSE" "0x2::coin::TreasuryCap<.*::b_sui::B_SUI>")
echo "b_sui_treasury_cap: $b_sui_treasury_cap"

PACKAGE_ID=$(echo "$STEAMM_RESPONSE" | grep -A 3 '"type": "published"' | grep "packageId" | cut -d'"' -f4)
echo "PACKAGE_ID: $PACKAGE_ID"

SETUP_RESPONSE=$(sui client --client.config sui/client.yaml call --package "$PACKAGE_ID" --module setup --function setup --args "$lending_market_registry" "$registry" "$lp_metadata" "$lp_treasury_cap" "$usdc_metadata" "$sui_metadata" "$b_usdc_metadata" "$b_sui_metadata" "$b_usdc_treasury_cap" "$b_sui_treasury_cap" --json)

lending_market=$(find_object_id "$SETUP_RESPONSE" ".*::lending_market::LendingMarket<")
echo "lending_market: $lending_market"
lending_market_type="$PACKAGE_ID::setup::LENDING_MARKET"
echo "lending_market_type: $lending_market_type"


populate_ts "$registry" "REGISTRY_ID"
populate_ts "$global_admin" "GLOBAL_ADMIN_ID"
populate_ts "$lending_market" "LENDING_MARKET_ID"
populate_ts "$lending_market_type" "LENDING_MARKET_TYPE"

# Reset back to initial environment
if [ "$INITIAL_ENV" != "localnet" ]; then
    echo "Switching back to previous environment"
    sui client --client.config sui/client.yaml switch --env "$INITIAL_ENV"
fi<|MERGE_RESOLUTION|>--- conflicted
+++ resolved
@@ -34,13 +34,8 @@
 
 
 # Create source directories
-<<<<<<< HEAD
 printf "[INFO] Building Steamm package"  >&2
 mkdir -p temp/liquid_staking/sources temp/pyth/sources temp/sprungsui/sources temp/suilend/sources temp/wormhole/sources temp/steamm/sources temp/steamm_scripts/sources
-=======
-printf "[INFO] Building STEAMM package"  >&2
-mkdir -p temp/liquid_staking/sources temp/pyth/sources temp/sprungsui/sources temp/suilend/sources temp/wormhole/sources temp/steamm/sources
->>>>>>> a52bc57a
 sui move build --path temp/git/contracts/steamm --silence-warnings --no-lint
 
 # Copy dependencies from build to local directories
@@ -322,4 +317,20 @@
 if [ "$INITIAL_ENV" != "localnet" ]; then
     echo "Switching back to previous environment"
     sui client --client.config sui/client.yaml switch --env "$INITIAL_ENV"
+fi
+
+if [ "$CI" = false ]; then
+    # Export temporary private key to env - needed for tests
+    ACTIVE_ADDRESS=$(sui client --client.config sui/client.yaml addresses --json | jq -r '.activeAddress')
+    echo "Active address: $ACTIVE_ADDRESS"
+    TEMP_KEY=$(sui keytool --keystore-path sui/sui.keystore export --key-identity $ACTIVE_ADDRESS --json | jq -r '.exportedPrivateKey')
+
+    # Replace the TEMP_KEY variable in the .env file
+    if grep -q '^TEMP_KEY=' .env; then
+        sed -i '' "s|^TEMP_KEY=.*|TEMP_KEY=\"$TEMP_KEY\"|" .env
+    else
+        printf "\nTEMP_KEY=\"%s\"\n" $TEMP_KEY >> .env
+    fi
+else
+    ./bin/unpublocal.sh --ci
 fi