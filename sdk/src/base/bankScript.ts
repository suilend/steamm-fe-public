--- conflicted
+++ resolved
@@ -2,11 +2,7 @@
 import { SUI_CLOCK_OBJECT_ID } from "@mysten/sui/utils";
 
 import { PoolScriptFunctions } from "../_codegen";
-<<<<<<< HEAD
-// import { ToMultiSwapRouteArgs } from "../_codegen/_generated/steamm/pool-script/functions";
-=======
 import { ToMultiSwapRouteArgs } from "../_codegen/_generated/steamm_scripts/pool-script/functions";
->>>>>>> ff442ce1
 import { BankInfo, PackageInfo } from "../types";
 
 import { Bank } from "./bank";
