import {
  Transaction,
  TransactionArgument,
  TransactionResult,
} from "@mysten/sui/transactions";

import { ConstantProductFunctions } from "../../..";
import { PackageInfo, PoolInfo } from "../../../types";
import { MigrateArgs } from "../../pool/poolArgs";
import { Quoter } from "../quoter";

<<<<<<< HEAD
import { CpQuoteSwapArgs, CpSwapArgs, CreateCpPoolArgs } from "./args";
=======
import {
  CpQuoteSwapArgs,
  CpSwapArgs,
  CreateCpPoolArgs,
  ShareCpPoolArgs,
} from "./constantProductArgs";

export * from "./constantProductArgs";
>>>>>>> b2b094f0

export class ConstantProductQuoter implements Quoter {
  public sourcePkgId: string;
  public publishedAt: string;
  public poolInfo: PoolInfo;

  constructor(pkgInfo: PackageInfo, poolInfo: PoolInfo) {
    this.sourcePkgId = pkgInfo.sourcePkgId;
    this.publishedAt = pkgInfo.publishedAt;
    this.poolInfo = poolInfo;
  }

  public swap(tx: Transaction, args: CpSwapArgs): TransactionResult {
    const callArgs = {
      pool: tx.object(this.poolInfo.poolId),
      coinA: args.coinA,
      coinB: args.coinB,
      amountIn: args.amountIn,
      a2B: args.a2b,
      minAmountOut: args.minAmountOut,
    };

    const swapResult = ConstantProductFunctions.swap(
      tx,
      this.quoterTypes(),
      callArgs,
      this.publishedAt,
    );

    return swapResult;
  }

  public quoteSwap(
    tx: Transaction,
    args: CpQuoteSwapArgs,
  ): TransactionArgument {
    const callArgs = {
      pool: tx.object(this.poolInfo.poolId),
      amountIn: args.amountIn,
      a2B: args.a2b,
    };

    const quote = ConstantProductFunctions.quoteSwap(
      tx,
      this.quoterTypes(),
      callArgs,
      this.publishedAt,
    );
    return quote;
  }

  public poolType(): [string] {
    return [
      `${this.sourcePkgId}::pool::Pool<${this.poolInfo.coinTypeA},
      ${this.poolInfo.coinTypeB},
      ${this.poolInfo.quoterType},
      ${this.poolInfo.lpTokenType}>`,
    ];
  }

  public quoterTypes(): [string, string, string] {
    return [
      this.poolInfo.coinTypeA,
      this.poolInfo.coinTypeB,
      this.poolInfo.lpTokenType,
    ];
  }

  public poolTypes(): [string, string, string, string] {
    return [
      this.poolInfo.coinTypeA,
      this.poolInfo.coinTypeB,
      this.poolInfo.quoterType,
      this.poolInfo.lpTokenType,
    ];
  }

  // Getter functions

  public viewOffset(tx: Transaction = new Transaction()): TransactionArgument {
    return ConstantProductFunctions.offset(
      tx,
      this.quoterTypes(),
      tx.object(this.poolInfo.poolId),
      this.publishedAt,
    );
  }

  public viewK(tx: Transaction = new Transaction()): TransactionArgument {
    return ConstantProductFunctions.k(
      tx,
      this.quoterTypes(),
      tx.object(this.poolInfo.poolId),
      this.publishedAt,
    );
  }

  public migrateHook(
    args: MigrateArgs,
    tx: Transaction = new Transaction(),
  ): [TransactionArgument, TransactionArgument] {
    const callArgs = {
      pool: tx.object(this.poolInfo.poolId),
      admin: args.adminCap,
    };

    const [coinA, coinB] = ConstantProductFunctions.migrate(
      tx,
      this.quoterTypes(),
      callArgs,
      this.publishedAt,
    );

    return [coinA, coinB];
  }
}

export function createConstantProductPool(
  tx: Transaction,
  args: CreateCpPoolArgs,
  pkgInfo: PackageInfo,
): TransactionResult {
  const {
    coinTypeA,
    coinMetaA,
    coinTypeB,
    coinMetaB,
    lpTreasury,
    lpTokenType,
    lpTokenMeta,
    swapFeeBps,
    offset,
<<<<<<< HEAD
    coinMetaA,
    coinMetaB,
    lpMetadataId,
    lpTreasuryId,
=======
    registry,
>>>>>>> b2b094f0
  } = args;

  const pool = ConstantProductFunctions.new_(
    tx,
    [coinTypeA, coinTypeB, lpTokenType],
    {
      registry,
      swapFeeBps,
      offset,
      metaA: coinMetaA,
      metaB: coinMetaB,
      metaLp: lpMetadataId,
      lpTreasury: lpTreasuryId,
    },
    pkgInfo.publishedAt,
  );

  return pool;
}

export function sharePool(
  tx: Transaction,
  args: ShareCpPoolArgs,
  pkgInfo: PackageInfo,
): TransactionResult {
  const quoterType = `${pkgInfo.sourcePkgId}::cpmm::CpQuoter`;

  return tx.moveCall({
    target: `0x2::transfer::public_share_object`,
    typeArguments: [
      `${pkgInfo.sourcePkgId}::pool::Pool<${args.coinTypeA}, ${args.coinTypeB}, ${quoterType}, ${args.lpTokenType}>`,
    ],
    arguments: [args.pool],
  });
}

export function createPoolAndShare(
  tx: Transaction,
  args: CreateCpPoolArgs,
  pkgInfo: PackageInfo,
) {
  const pool = createPool(tx, args, pkgInfo);

  return sharePool(
    tx,
    {
      pool,
      coinTypeA: args.coinTypeA,
      coinTypeB: args.coinTypeB,
      lpTokenType: args.lpTokenType,
    },
    pkgInfo,
  );
}<|MERGE_RESOLUTION|>--- conflicted
+++ resolved
@@ -6,21 +6,10 @@
 
 import { ConstantProductFunctions } from "../../..";
 import { PackageInfo, PoolInfo } from "../../../types";
-import { MigrateArgs } from "../../pool/poolArgs";
+import { MigrateArgs, SharePoolArgs } from "../../pool/poolArgs";
 import { Quoter } from "../quoter";
 
-<<<<<<< HEAD
 import { CpQuoteSwapArgs, CpSwapArgs, CreateCpPoolArgs } from "./args";
-=======
-import {
-  CpQuoteSwapArgs,
-  CpSwapArgs,
-  CreateCpPoolArgs,
-  ShareCpPoolArgs,
-} from "./constantProductArgs";
-
-export * from "./constantProductArgs";
->>>>>>> b2b094f0
 
 export class ConstantProductQuoter implements Quoter {
   public sourcePkgId: string;
@@ -148,19 +137,12 @@
     coinMetaA,
     coinTypeB,
     coinMetaB,
-    lpTreasury,
     lpTokenType,
-    lpTokenMeta,
     swapFeeBps,
     offset,
-<<<<<<< HEAD
-    coinMetaA,
-    coinMetaB,
     lpMetadataId,
     lpTreasuryId,
-=======
     registry,
->>>>>>> b2b094f0
   } = args;
 
   const pool = ConstantProductFunctions.new_(
@@ -181,9 +163,9 @@
   return pool;
 }
 
-export function sharePool(
+export function shareConstantProductPool(
   tx: Transaction,
-  args: ShareCpPoolArgs,
+  args: SharePoolArgs,
   pkgInfo: PackageInfo,
 ): TransactionResult {
   const quoterType = `${pkgInfo.sourcePkgId}::cpmm::CpQuoter`;
@@ -197,14 +179,14 @@
   });
 }
 
-export function createPoolAndShare(
+export function createConstantProductPoolAndShare(
   tx: Transaction,
   args: CreateCpPoolArgs,
   pkgInfo: PackageInfo,
 ) {
-  const pool = createPool(tx, args, pkgInfo);
+  const pool = createConstantProductPool(tx, args, pkgInfo);
 
-  return sharePool(
+  return shareConstantProductPool(
     tx,
     {
       pool,
