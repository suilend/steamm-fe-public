import { SdkOptions } from "../types";

export const STEAMM_CONFIG = {
  packageId:
    "0x4fb1cf45dffd6230305f1d269dd1816678cc8e3ba0b747a813a556921219f261",
<<<<<<< HEAD
  publishedAt:
    "0xf7338d805e8dd649bb2c183c4c4e928a0626ea3ee5171a1b35a5fc578f6b3159",
=======
  published_at:
    "0x941d7bfb56d052d014659847f0c49b980e1d90242544aee9a88e5aec1a8e1ae1",
>>>>>>> ccd8c623
  config: {
    registryId:
      "0x8584948e8c0a2809ec192ede7e030b0a32bd602e5ca6c91bde8dc35fb8b0068d",
    globalAdmin:
      "0xdd3d22dba6c38117615a51698136e9867191328a8ef1b065c342d0a887b9be4a",
    quoterIds: {
      cpmm: "0x4fb1cf45dffd6230305f1d269dd1816678cc8e3ba0b747a813a556921219f261",
      omm: "0x67e4835cbe51818ce79af790f25ee7d8dfb03fc1556094ca5531cc399c687444",
      ommV2:
        "0x90e18bdfa7206d5d19df0eed869203812b608e50d07e3a49b9e9044fdedac443",
    },
  },
};

export const STEAMM_SCRIPT_CONFIG = {
  packageId:
    "0x13bfc09cfc1bd922d3aa53fcf7b2cd510727ee65068ce136e2ebd5f3b213fdd2",
  publishedAt:
    "0xe861377e806547370a7d219cb0f0eb7fa1d497607f2722352a47ed825b2a1db4",
};

export const SUILEND_CONFIG = {
  packageId:
    "0xf95b06141ed4a174f239417323bde3f209b972f5930d8521ea38a52aff3a6ddf",
  publishedAt:
    "0x21f544aff826a48e6bd5364498454d8487c4a90f84995604cd5c947c06b596c3",
  config: {
    lendingMarketId:
      "0x84030d26d85eaa7035084a057f2f11f701b7e2e4eda87551becbc7c97505ece1", // Main market
    lendingMarketType:
      "0xf95b06141ed4a174f239417323bde3f209b972f5930d8521ea38a52aff3a6ddf::suilend::MAIN_POOL",
  },
};

export const ORACLE_CONFIG = {
  packageId:
    "0xe84b649199654d18c38e727212f5d8dacfc3cf78d60d0a7fc85fd589f280eb2b",
  publishedAt:
    "0xe84b649199654d18c38e727212f5d8dacfc3cf78d60d0a7fc85fd589f280eb2b",
  config: {
    oracleRegistryId:
      "0x919bba48fddc65e9885433e36ec24278cc80b56bf865f46e9352fa2852d701bc",
  },
};

export const MAINNET_CONFIG: SdkOptions = {
  fullRpcUrl: "https://fullnode.mainnet.sui.io:443",
  packages: {
    suilend: SUILEND_CONFIG,
    steamm: STEAMM_CONFIG,
    steammScript: STEAMM_SCRIPT_CONFIG,
    oracle: ORACLE_CONFIG,
  },
};<|MERGE_RESOLUTION|>--- conflicted
+++ resolved
@@ -3,13 +3,8 @@
 export const STEAMM_CONFIG = {
   packageId:
     "0x4fb1cf45dffd6230305f1d269dd1816678cc8e3ba0b747a813a556921219f261",
-<<<<<<< HEAD
-  publishedAt:
-    "0xf7338d805e8dd649bb2c183c4c4e928a0626ea3ee5171a1b35a5fc578f6b3159",
-=======
   published_at:
     "0x941d7bfb56d052d014659847f0c49b980e1d90242544aee9a88e5aec1a8e1ae1",
->>>>>>> ccd8c623
   config: {
     registryId:
       "0x8584948e8c0a2809ec192ede7e030b0a32bd602e5ca6c91bde8dc35fb8b0068d",
