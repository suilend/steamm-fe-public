<<<<<<< HEAD
import { Transaction, TransactionArgument } from "@mysten/sui/transactions";
=======
import {
  Transaction,
  TransactionArgument,
  TransactionResult,
} from "@mysten/sui/transactions";
import { normalizeSuiAddress } from "@mysten/sui/utils";

>>>>>>> b2b094f0
import {
  SUI_CLOCK_OBJECT_ID,
  normalizeSuiAddress,
  toHex,
} from "@mysten/sui/utils";

import { OracleFunctions } from "../_codegen";
import { PriceInfoObject } from "../_codegen/_generated/_dependencies/source/0x8d97f1cd6ac663735be08d1d2b6d02a159e711586461306ce60a2b7a6a565a9e/price-info/structs";
import { getPythPrice } from "../_codegen/oracleFunctions";
import {
  SwapQuote,
<<<<<<< HEAD
  createConstantProductPool,
  createOraclePool,
=======
  createPool,
  createPoolAndShare,
  sharePool,
>>>>>>> b2b094f0
} from "../base";
import {
  DepositQuote,
  RedeemQuote,
  castDepositQuote,
  castRedeemQuote,
  castSwapQuote,
} from "../base/pool/poolTypes";
import { OracleSwapExtraArgs } from "../base/quoters/oracleQuoter/args";
import { IModule } from "../interfaces/IModule";
import { SteammSDK } from "../sdk";
<<<<<<< HEAD
import { BankList, OracleInfo, PoolInfo, getQuoterType } from "../types";
=======
import { BankInfo, BankList, PoolInfo } from "../types";
import { SuiTypeName } from "../utils";
>>>>>>> b2b094f0
import { SuiAddressType } from "../utils";

import {
  CreatePoolParams,
  DepositLiquidityParams,
  QuoteDepositParams,
  QuoteRedeemParams,
  QuoteSwapParams,
  RedeemLiquidityParams,
  SwapParams,
} from ".";

/**
 * Helper class to help interact with pools.
 */
export class PoolModule implements IModule {
  protected _sdk: SteammSDK;

  constructor(sdk: SteammSDK) {
    this._sdk = sdk;
  }

  get sdk() {
    return this._sdk;
  }

  public async depositLiquidityEntry(
    tx: Transaction,
    args: DepositLiquidityParams,
  ) {
    const [lpToken, _depositResult] = await this.depositLiquidity(tx, args);

    tx.transferObjects([lpToken], this.sdk.senderAddress);
  }

  public async depositLiquidity(
    tx: Transaction,
    args: DepositLiquidityParams,
  ): Promise<[TransactionArgument, TransactionArgument]> {
    let poolInfo: PoolInfo;
    let bankInfoA: BankInfo;
    let bankInfoB: BankInfo;
    if (args.poolInfo && args.bankInfoA && args.bankInfoB) {
      poolInfo = args.poolInfo;
      bankInfoA = args.bankInfoA;
      bankInfoB = args.bankInfoB;
    } else {
      const pools = await this.sdk.getPools();
      const bankList = await this.sdk.getBanks();

      poolInfo = pools.find((pool) => pool.poolId === args.pool!)!;
      bankInfoA = bankList[args.coinTypeA!];
      bankInfoB = bankList[args.coinTypeB!];
    }

    const poolScript = this.sdk.getPoolScript(poolInfo, bankInfoA, bankInfoB);

    const [lpToken, depositResult] = poolScript.depositLiquidity(tx, {
      coinA: tx.object(args.coinA),
      coinB: tx.object(args.coinB),
      maxA: args.maxA,
      maxB: args.maxB,
    });

    return [lpToken, depositResult];
  }

  public async redeemLiquidityEntry(
    tx: Transaction,
    args: RedeemLiquidityParams,
  ) {
    const [coinA, coinB, _redeemResult] = await this.redeemLiquidity(tx, args);

    tx.transferObjects([coinA, coinB], this.sdk.senderAddress);
  }

  public async redeemLiquidity(
    tx: Transaction,
    args: RedeemLiquidityParams,
  ): Promise<[TransactionArgument, TransactionArgument, TransactionArgument]> {
    let poolInfo: PoolInfo;
    let bankInfoA: BankInfo;
    let bankInfoB: BankInfo;
    if (args.poolInfo && args.bankInfoA && args.bankInfoB) {
      poolInfo = args.poolInfo;
      bankInfoA = args.bankInfoA;
      bankInfoB = args.bankInfoB;
    } else {
      const pools = await this.sdk.getPools();
      const bankList = await this.sdk.getBanks();

      poolInfo = pools.find((pool) => pool.poolId === args.pool!)!;
      bankInfoA = bankList[args.coinTypeA!];
      bankInfoB = bankList[args.coinTypeB!];
    }

    const poolScript = this.sdk.getPoolScript(poolInfo, bankInfoA, bankInfoB);

    const [coinA, coinB, redeemResult] = poolScript.redeemLiquidity(tx, {
      lpCoin: tx.object(args.lpCoin),
      minA: args.minA,
      minB: args.minB,
    });

    return [coinA, coinB, redeemResult];
  }

  public async redeemLiquidityWithProvisionEntry(
    tx: Transaction,
    args: RedeemLiquidityArgs,
  ) {
    const [coinA, coinB, _redeemResult] =
      await this.redeemLiquidityWithProvision(tx, args);

    tx.transferObjects([coinA, coinB], this.sdk.senderAddress);
  }

  public async redeemLiquidityWithProvision(
    tx: Transaction,
    args: RedeemLiquidityArgs,
  ): Promise<[TransactionArgument, TransactionArgument, TransactionArgument]> {
    let poolInfo: PoolInfo;
    let bankInfoA: BankInfo;
    let bankInfoB: BankInfo;
    if (args.poolInfo && args.bankInfoA && args.bankInfoB) {
      poolInfo = args.poolInfo;
      bankInfoA = args.bankInfoA;
      bankInfoB = args.bankInfoB;
    } else {
      const pools = await this.sdk.getPools();
      const bankList = await this.sdk.getBanks();

      poolInfo = pools.find((pool) => pool.poolId === args.pool!)!;
      bankInfoA = bankList[args.coinTypeA!];
      bankInfoB = bankList[args.coinTypeB!];
    }

    const poolScript = this.sdk.getPoolScript(poolInfo, bankInfoA, bankInfoB);

    const [coinA, coinB, redeemResult] =
      poolScript.redeemLiquidityWithProvision(tx, {
        lpCoin: tx.object(args.lpCoin),
        minA: args.minA,
        minB: args.minB,
      });

    return [coinA, coinB, redeemResult];
  }

  public async swap(
    tx: Transaction,
    args: SwapParams,
  ): Promise<TransactionArgument> {
<<<<<<< HEAD
    const pools = await this.sdk.getPools();
    const bankList = await this.sdk.getBanks();

    const poolInfo: PoolInfo = pools.find((pool) => pool.poolId === args.pool)!;
    const bankInfoA = bankList[args.coinTypeA];
    const bankInfoB = bankList[args.coinTypeB];
=======
    let poolInfo: PoolInfo;
    let bankInfoA: BankInfo;
    let bankInfoB: BankInfo;
    if (args.poolInfo && args.bankInfoA && args.bankInfoB) {
      poolInfo = args.poolInfo;
      bankInfoA = args.bankInfoA;
      bankInfoB = args.bankInfoB;
    } else {
      const pools = await this.sdk.getPools();
      const bankList = await this.sdk.getBanks();

      poolInfo = pools.find((pool) => pool.poolId === args.pool!)!;
      bankInfoA = bankList[args.coinTypeA!];
      bankInfoB = bankList[args.coinTypeB!];
    }
>>>>>>> b2b094f0

    const poolScript = this.sdk.getPoolScript(poolInfo, bankInfoA, bankInfoB);

    const quoterType = getQuoterType(poolInfo.quoterType);
    const extraArgs: OracleSwapExtraArgs | { type: "ConstantProduct" } =
      quoterType === "Oracle"
        ? await getOracleArgs(this.sdk, tx, poolInfo)
        : { type: "ConstantProduct" };

    const swapResult = poolScript.swap(tx, {
      ...args,
      ...extraArgs,
    });

    return swapResult;
  }

  public async quoteSwap(
    args: QuoteSwapParams,
    tx: Transaction = new Transaction(),
  ): Promise<SwapQuote> {
<<<<<<< HEAD
    const pools = await this.sdk.getPools();
    const bankList = await this.sdk.getBanks();

    const poolInfo: PoolInfo = pools.find((pool) => pool.poolId === args.pool)!;
    const bankInfoA = this.getBankInfoByBToken(bankList, poolInfo.coinTypeA);
    const bankInfoB = this.getBankInfoByBToken(bankList, poolInfo.coinTypeB);
=======
    let poolInfo: PoolInfo;
    let bankInfoA: BankInfo;
    let bankInfoB: BankInfo;
    if (args.poolInfo && args.bankInfoA && args.bankInfoB) {
      poolInfo = args.poolInfo;
      bankInfoA = args.bankInfoA;
      bankInfoB = args.bankInfoB;
    } else {
      const pools = await this.sdk.getPools();
      const bankList = await this.sdk.getBanks();

      poolInfo = pools.find((pool) => pool.poolId === args.pool!)!;
      bankInfoA = this.getBankInfoByBToken(bankList, poolInfo.coinTypeA);
      bankInfoB = this.getBankInfoByBToken(bankList, poolInfo.coinTypeB);
    }
>>>>>>> b2b094f0

    const poolScript = this.sdk.getPoolScript(poolInfo, bankInfoA, bankInfoB);

    const quoterType = getQuoterType(poolInfo.quoterType);
    const extraArgs: OracleSwapExtraArgs | { type: "ConstantProduct" } =
      quoterType === "Oracle"
        ? await getOracleArgs(this.sdk, tx, poolInfo)
        : { type: "ConstantProduct" };

    poolScript.quoteSwap(tx, { ...args, ...extraArgs });

    return castSwapQuote(await this.getQuoteResult<SwapQuote>(tx, "SwapQuote"));
  }

<<<<<<< HEAD
  public async quoteDeposit(args: QuoteDepositParams): Promise<DepositQuote> {
    const tx = new Transaction();
    const pools = await this.sdk.getPools();
    const poolInfo = pools.find((pool) => pool.poolId === args.pool)!;

    const bankList = await this.sdk.getBanks();
    const bankInfoA = this.getBankInfoByBToken(bankList, poolInfo.coinTypeA);
    const bankInfoB = this.getBankInfoByBToken(bankList, poolInfo.coinTypeB);
=======
  public async quoteDeposit(
    args: QuoteDepositArgs,
    tx: Transaction = new Transaction(),
  ): Promise<DepositQuote> {
    let poolInfo: PoolInfo;
    let bankInfoA: BankInfo;
    let bankInfoB: BankInfo;
    if (args.poolInfo && args.bankInfoA && args.bankInfoB) {
      poolInfo = args.poolInfo;
      bankInfoA = args.bankInfoA;
      bankInfoB = args.bankInfoB;
    } else {
      const pools = await this.sdk.getPools();
      const bankList = await this.sdk.getBanks();

      poolInfo = pools.find((pool) => pool.poolId === args.pool!)!;
      bankInfoA = this.getBankInfoByBToken(bankList, poolInfo.coinTypeA);
      bankInfoB = this.getBankInfoByBToken(bankList, poolInfo.coinTypeB);
    }
>>>>>>> b2b094f0

    const poolScript = this.sdk.getPoolScript(poolInfo, bankInfoA, bankInfoB);

    poolScript.quoteDeposit(tx, {
      maxA: args.maxA,
      maxB: args.maxB,
    });

    return castDepositQuote(
      await this.getQuoteResult<DepositQuote>(tx, "DepositQuote"),
    );
  }

<<<<<<< HEAD
  public async quoteRedeem(args: QuoteRedeemParams): Promise<RedeemQuote> {
    const tx = new Transaction();
    const pools = await this.sdk.getPools();
    const poolInfo = pools.find((pool) => pool.poolId === args.pool)!;
    const bankList = await this.sdk.getBanks();
    const bankInfoA = this.getBankInfoByBToken(bankList, poolInfo.coinTypeA);
    const bankInfoB = this.getBankInfoByBToken(bankList, poolInfo.coinTypeB);
=======
  public async quoteRedeem(
    args: QuoteRedeemArgs,
    tx: Transaction = new Transaction(),
  ): Promise<RedeemQuote> {
    let poolInfo: PoolInfo;
    let bankInfoA: BankInfo;
    let bankInfoB: BankInfo;
    if (args.poolInfo && args.bankInfoA && args.bankInfoB) {
      poolInfo = args.poolInfo;
      bankInfoA = args.bankInfoA;
      bankInfoB = args.bankInfoB;
    } else {
      const pools = await this.sdk.getPools();
      const bankList = await this.sdk.getBanks();

      poolInfo = pools.find((pool) => pool.poolId === args.pool)!;
      bankInfoA = this.getBankInfoByBToken(bankList, poolInfo.coinTypeA);
      bankInfoB = this.getBankInfoByBToken(bankList, poolInfo.coinTypeB);
    }
>>>>>>> b2b094f0

    const poolScript = this.sdk.getPoolScript(poolInfo, bankInfoA, bankInfoB);

    const bankA = this.sdk.getBank(bankInfoA);
    const bankB = this.sdk.getBank(bankInfoB);

    bankA.compoundInterestIfAny(tx);
    bankB.compoundInterestIfAny(tx);

    poolScript.quoteRedeem(tx, {
      lpTokens: args.lpTokens,
    });

    return castRedeemQuote(
      await this.getQuoteResult<RedeemQuote>(tx, "RedeemQuote"),
    );
  }

  public async createLpToken(
    bytecode: any,
    sender: SuiAddressType,
  ): Promise<Transaction> {
    // Step 1: Create the coin
    const tx = new Transaction();
    const [upgradeCap] = tx.publish({
      modules: [[...bytecode]],
      dependencies: [normalizeSuiAddress("0x1"), normalizeSuiAddress("0x2")],
    });

    tx.transferObjects([upgradeCap], tx.pure.address(sender));

    return tx;
  }

<<<<<<< HEAD
  public async createPool(tx: Transaction, args: CreatePoolParams) {
=======
  public async createPool(
    args: CreatePoolArgs,
    tx: Transaction,
  ): Promise<TransactionResult> {
>>>>>>> b2b094f0
    // wait until the sui rpc recognizes the treasuryCapId
    while (true) {
      const object = await this.sdk.fullClient.getObject({
        id: args.lpTreasuryId,
      });
      if (object.error) {
        await new Promise((resolve) => setTimeout(resolve, 1000));
      } else {
        break;
      }
    }

<<<<<<< HEAD
    switch (args.type) {
      case "ConstantProduct":
        createConstantProductPool(
          tx,
          {
            ...args,
            registry: this.sdk.sdkOptions.steamm_config.config!.registryId,
          },
          this.sdk.packageInfo(),
        );
        break;
      case "Oracle":
        createOraclePool(
          tx,
          {
            ...args,
            registry: this.sdk.sdkOptions.steamm_config.config!.registryId,
            lendingMarket:
              this.sdk.sdkOptions.suilend_config.config!.lendingMarketId,
            oracleRegistry:
              this.sdk.sdkOptions.oracle_config.config!.oracleRegistryId,
            lendingMarketType:
              this.sdk.sdkOptions.suilend_config.config!.lendingMarketType,
          },
          this.sdk.packageInfo(),
        );
        break;
      default:
        throw new Error("Unknown pool type");
    }
=======
    const callArgs = {
      coinTypeA: args.btokenTypeA,
      coinMetaA: args.coinMetaA,
      coinTypeB: args.btokenTypeB,
      coinMetaB: args.coinMetaB,
      lpTreasury: args.lpTreasuryId,
      lpTokenType: args.lpTokenType,
      lpTokenMeta: args.lpMetadataId,
      swapFeeBps: args.swapFeeBps,
      offset: args.offset,
      registry: this.sdk.sdkOptions.steamm_config.config!.registryId,
    };

    return createPool(tx, callArgs, this.sdk.packageInfo());
  }

  public async sharePool(args: SharePoolArgs, tx: Transaction) {
    const callArgs = {
      pool: args.pool,
      lpTokenType: args.lpTokenType,
      coinTypeA: args.btokenTypeA,
      coinTypeB: args.btokenTypeB,
    };

    sharePool(tx, callArgs, this.sdk.packageInfo());
  }

  public async createPoolAndShare(args: CreatePoolArgs, tx: Transaction) {
    // wait until the sui rpc recognizes the treasuryCapId
    while (true) {
      const object = await this.sdk.fullClient.getObject({
        id: args.lpTreasuryId,
      });
      if (object.error) {
        await new Promise((resolve) => setTimeout(resolve, 1000));
      } else {
        break;
      }
    }

    const callArgs = {
      coinTypeA: args.btokenTypeA,
      coinMetaA: args.coinMetaA,
      coinTypeB: args.btokenTypeB,
      coinMetaB: args.coinMetaB,
      lpTreasury: args.lpTreasuryId,
      lpTokenType: args.lpTokenType,
      lpTokenMeta: args.lpMetadataId,
      swapFeeBps: args.swapFeeBps,
      offset: args.offset,
      registry: this.sdk.sdkOptions.steamm_config.config!.registryId,
    };

    createPoolAndShare(tx, callArgs, this.sdk.packageInfo());
>>>>>>> b2b094f0
  }

  private async getQuoteResult<T>(
    tx: Transaction,
    quoteType: string,
  ): Promise<T> {
    const inspectResults = await this.sdk.fullClient.devInspectTransactionBlock(
      {
        sender: this.sdk.senderAddress,
        transactionBlock: tx,
      },
    );

    if (inspectResults.error) {
      console.log(inspectResults);
      throw new Error("DevInspect Failed");
    }

    const quoteEvent = inspectResults.events.find((event) =>
      event.type.includes(`${this.sdk.sourcePkgId()}::quote::${quoteType}`),
    );
    if (!quoteEvent) {
      throw new Error("Quote event not found");
    }

    const quoteResult = (quoteEvent.parsedJson as any).event as T;
    return quoteResult;
  }

  private getBankInfoByBToken(bankList: BankList, btokenType: string) {
    const bankInfo = Object.values(bankList).find(
      (bank) => bank.btokenType === btokenType,
    );

    if (!bankInfo) {
      throw new Error(`Bank info not found for btokenType: ${btokenType}`);
    }

    return bankInfo;
  }

  // TODO

  // public collectProtocolFees(
  //   args: CollectProtocolFeesArgs,
  //   tx: Transaction = new Transaction()
  // ): [TransactionArgument, TransactionArgument] {
  //   const callArgs = {
  //     pool: tx.object(this.pool.id),
  //     globalAdmin: args.globalAdmin,
  //   };

  //   const [coinA, coinB] = PoolFunctions.collectProtocolFees(
  //     tx,
  //     this.typeArgs(),
  //     callArgs
  //   );

  //   return [coinA, coinB];
  // }

  // public migrate(
  //   args: MigratePoolArgs,
  //   tx: Transaction = new Transaction()
  // ): [TransactionArgument, TransactionArgument] {
  //   const callArgs = {
  //     pool: tx.object(this.pool.id),
  //     cap: args.poolCap,
  //   };

  //   const [coinA, coinB] = PoolFunctions.migrate(tx, this.typeArgs(), callArgs);

  //   return [coinA, coinB];
  // }
}

<<<<<<< HEAD
export async function getOracleArgs(
  sdk: SteammSDK,
  tx: Transaction,
  poolInfo: PoolInfo,
): Promise<OracleSwapExtraArgs> {
  const oracleData: OracleInfo[] = await sdk.getOracles();

  const oracleInfoA = oracleData.find(
    (oracle) => oracle.oracleIndex === poolInfo.quoterData?.oracleIndexA,
  );

  if (!oracleInfoA) {
    throw new Error("Oracle info A not found");
  }

  const oracleInfoB = oracleData.find(
    (oracle) => oracle.oracleIndex === poolInfo.quoterData?.oracleIndexB,
  ) as OracleInfo;

  if (!oracleInfoB) {
    throw new Error("Oracle info B not found");
  }

  // assuming oracles are of type pyth
  if (oracleInfoA.oracleType !== "pyth" || oracleInfoB.oracleType !== "pyth") {
    throw new Error("unimplemented: switchboard");
  }

  let priceInfoObjectIdA;
  let priceInfoObjectIdB;
  if (sdk.sdkOptions.enableTestMode) {
    priceInfoObjectIdA = sdk.getMockOraclePriceObject(
      toHex(new Uint8Array(oracleInfoA.oracleIdentifier as number[])),
    );
    priceInfoObjectIdB = sdk.getMockOraclePriceObject(
      toHex(new Uint8Array(oracleInfoB.oracleIdentifier as number[])),
    );
  } else {
    priceInfoObjectIdA = (await sdk.pythClient.getPriceFeedObjectId(
      toHex(new Uint8Array(oracleInfoA.oracleIdentifier as number[])),
    )) as string;
    priceInfoObjectIdB = (await sdk.pythClient.getPriceFeedObjectId(
      toHex(new Uint8Array(oracleInfoB.oracleIdentifier as number[])),
    )) as string;
  }

  const priceInfoObjectIds: string[] = [];
  const stalePriceIdentifiers: string[] = [];
  priceInfoObjectIds.push(priceInfoObjectIdA);
  priceInfoObjectIds.push(priceInfoObjectIdB);

  for (const priceInfoObjectId of priceInfoObjectIds) {
    const priceInfoObject = await PriceInfoObject.fetch(
      sdk.fullClient,
      priceInfoObjectId,
    );

    const publishTime = priceInfoObject.priceInfo.priceFeed.price.timestamp;
    const stalenessSeconds = Date.now() / 1000 - Number(publishTime);

    console.log("Date now: ", Date.now() / 1000);
    console.log("Publish time: ", publishTime);
    console.log("Staleness: ", stalenessSeconds);
    if (stalenessSeconds > 20) {
      stalePriceIdentifiers.push(priceInfoObjectId);
    }
  }

  if (stalePriceIdentifiers.length > 0) {
    console.log("PRICE STALE...");
    const stalePriceUpdateData =
      await sdk.pythConnection.getPriceFeedsUpdateData(stalePriceIdentifiers);
    await sdk.pythClient.updatePriceFeeds(
      tx,
      stalePriceUpdateData,
      stalePriceIdentifiers,
    );
  }

  const oraclePriceA = getPythPrice(
    tx,
    {
      registry: tx.object(
        sdk.sdkOptions.oracle_config.config?.oracleRegistryId as string,
      ),
      priceInfoObj: tx.object(priceInfoObjectIdA),
      oracleIndex: tx.pure.u64(oracleInfoA.oracleIndex),
      clock: tx.object(SUI_CLOCK_OBJECT_ID),
    },
    sdk.sdkOptions.oracle_config.published_at,
  );

  const oraclePriceB = getPythPrice(
    tx,
    {
      registry: tx.object(
        sdk.sdkOptions.oracle_config.config?.oracleRegistryId as string,
      ),
      priceInfoObj: tx.object(priceInfoObjectIdB),
      oracleIndex: tx.pure.u64(oracleInfoB.oracleIndex),
      clock: tx.object(SUI_CLOCK_OBJECT_ID),
    },
    sdk.sdkOptions.oracle_config.published_at,
  );

  return {
    type: "Oracle",
    oraclePriceA,
    oraclePriceB,
  };
}

export async function initOracleRegistry(
  sdk: SteammSDK,
  tx: Transaction,
  args: {
    pythMaxStalenessThresholdS: number;
    pythMaxConfidenceIntervalPct: number;
    switchboardMaxStalenessThresholdS: number;
    switchboardMaxConfidenceIntervalPct: number;
  },
) {
  const pubAt = sdk.sdkOptions.oracle_config.published_at;
  const pkgId = sdk.sdkOptions.oracle_config.package_id;

  const config = OracleFunctions.newOracleRegistryConfig(
    tx,
    {
      pythMaxStalenessThresholdS: BigInt(args.pythMaxStalenessThresholdS),
      pythMaxConfidenceIntervalPct: BigInt(args.pythMaxConfidenceIntervalPct),
      switchboardMaxStalenessThresholdS: BigInt(
        args.switchboardMaxStalenessThresholdS,
      ),
      switchboardMaxConfidenceIntervalPct: BigInt(
        args.switchboardMaxConfidenceIntervalPct,
      ),
    },
    pubAt,
  );

  const [oracleRegistry, adminCap] = OracleFunctions.newRegistry(
    tx,
    config,
    pubAt,
  );

  tx.transferObjects([adminCap], sdk.senderAddress);

  tx.moveCall({
    target: `0x2::transfer::public_share_object`,
    typeArguments: [`${pkgId}::oracles::OracleRegistry`],
    arguments: [oracleRegistry],
  });
}
=======
export type DepositLiquidityArgs = PoolDepositLiquidityArgs & {
  pool?: SuiAddressType;
  coinTypeA?: SuiTypeName;
  coinTypeB?: SuiTypeName;
  poolInfo?: PoolInfo;
  bankInfoA?: BankInfo;
  bankInfoB?: BankInfo;
};

export type RedeemLiquidityArgs = PoolRedeemLiquidityArgs & {
  pool?: SuiAddressType;
  coinTypeA?: SuiTypeName;
  coinTypeB?: SuiTypeName;
  poolInfo?: PoolInfo;
  bankInfoA?: BankInfo;
  bankInfoB?: BankInfo;
};

export type SwapArgs = PoolSwapArgs & {
  pool?: SuiAddressType;
  coinTypeA?: SuiTypeName;
  coinTypeB?: SuiTypeName;
  poolInfo?: PoolInfo;
  bankInfoA?: BankInfo;
  bankInfoB?: BankInfo;
};

export type QuoteSwapArgs = PoolQuoteSwapArgs & {
  pool?: SuiAddressType;
  poolInfo?: PoolInfo;
  bankInfoA?: BankInfo;
  bankInfoB?: BankInfo;
};

export type QuoteDepositArgs = PoolQuoteDepositArgs & {
  pool?: SuiAddressType;
  poolInfo?: PoolInfo;
  bankInfoA?: BankInfo;
  bankInfoB?: BankInfo;
};

export type QuoteRedeemArgs = PoolQuoteRedeemArgs & {
  pool?: SuiAddressType;
  poolInfo?: PoolInfo;
  bankInfoA?: BankInfo;
  bankInfoB?: BankInfo;
};

export type CreatePoolArgs = {
  btokenTypeA: string;
  coinMetaA: string;
  btokenTypeB: string;
  coinMetaB: string;
  lpTreasuryId: string;
  lpTokenType: string;
  lpMetadataId: string;
  swapFeeBps: bigint;
  offset: bigint;
};

export type SharePoolArgs = {
  pool: TransactionResult;
  btokenTypeA: string;
  btokenTypeB: string;
  lpTokenType: string;
};
>>>>>>> b2b094f0
<|MERGE_RESOLUTION|>--- conflicted
+++ resolved
@@ -1,14 +1,8 @@
-<<<<<<< HEAD
-import { Transaction, TransactionArgument } from "@mysten/sui/transactions";
-=======
 import {
   Transaction,
   TransactionArgument,
   TransactionResult,
 } from "@mysten/sui/transactions";
-import { normalizeSuiAddress } from "@mysten/sui/utils";
-
->>>>>>> b2b094f0
 import {
   SUI_CLOCK_OBJECT_ID,
   normalizeSuiAddress,
@@ -20,14 +14,12 @@
 import { getPythPrice } from "../_codegen/oracleFunctions";
 import {
   SwapQuote,
-<<<<<<< HEAD
   createConstantProductPool,
+  createConstantProductPoolAndShare,
   createOraclePool,
-=======
-  createPool,
-  createPoolAndShare,
-  sharePool,
->>>>>>> b2b094f0
+  createOraclePoolAndShare,
+  shareConstantProductPool,
+  shareOraclePool,
 } from "../base";
 import {
   DepositQuote,
@@ -39,12 +31,14 @@
 import { OracleSwapExtraArgs } from "../base/quoters/oracleQuoter/args";
 import { IModule } from "../interfaces/IModule";
 import { SteammSDK } from "../sdk";
-<<<<<<< HEAD
-import { BankList, OracleInfo, PoolInfo, getQuoterType } from "../types";
-=======
-import { BankInfo, BankList, PoolInfo } from "../types";
+import {
+  BankInfo,
+  BankList,
+  OracleInfo,
+  PoolInfo,
+  getQuoterType,
+} from "../types";
 import { SuiTypeName } from "../utils";
->>>>>>> b2b094f0
 import { SuiAddressType } from "../utils";
 
 import {
@@ -54,6 +48,7 @@
   QuoteRedeemParams,
   QuoteSwapParams,
   RedeemLiquidityParams,
+  SharePoolParams,
   SwapParams,
 } from ".";
 
@@ -84,21 +79,8 @@
     tx: Transaction,
     args: DepositLiquidityParams,
   ): Promise<[TransactionArgument, TransactionArgument]> {
-    let poolInfo: PoolInfo;
-    let bankInfoA: BankInfo;
-    let bankInfoB: BankInfo;
-    if (args.poolInfo && args.bankInfoA && args.bankInfoB) {
-      poolInfo = args.poolInfo;
-      bankInfoA = args.bankInfoA;
-      bankInfoB = args.bankInfoB;
-    } else {
-      const pools = await this.sdk.getPools();
-      const bankList = await this.sdk.getBanks();
-
-      poolInfo = pools.find((pool) => pool.poolId === args.pool!)!;
-      bankInfoA = bankList[args.coinTypeA!];
-      bankInfoB = bankList[args.coinTypeB!];
-    }
+    const [poolInfo, bankInfoA, bankInfoB] =
+      await this.getPoolAndBankInfos(args);
 
     const poolScript = this.sdk.getPoolScript(poolInfo, bankInfoA, bankInfoB);
 
@@ -125,21 +107,8 @@
     tx: Transaction,
     args: RedeemLiquidityParams,
   ): Promise<[TransactionArgument, TransactionArgument, TransactionArgument]> {
-    let poolInfo: PoolInfo;
-    let bankInfoA: BankInfo;
-    let bankInfoB: BankInfo;
-    if (args.poolInfo && args.bankInfoA && args.bankInfoB) {
-      poolInfo = args.poolInfo;
-      bankInfoA = args.bankInfoA;
-      bankInfoB = args.bankInfoB;
-    } else {
-      const pools = await this.sdk.getPools();
-      const bankList = await this.sdk.getBanks();
-
-      poolInfo = pools.find((pool) => pool.poolId === args.pool!)!;
-      bankInfoA = bankList[args.coinTypeA!];
-      bankInfoB = bankList[args.coinTypeB!];
-    }
+    const [poolInfo, bankInfoA, bankInfoB] =
+      await this.getPoolAndBankInfos(args);
 
     const poolScript = this.sdk.getPoolScript(poolInfo, bankInfoA, bankInfoB);
 
@@ -154,7 +123,7 @@
 
   public async redeemLiquidityWithProvisionEntry(
     tx: Transaction,
-    args: RedeemLiquidityArgs,
+    args: RedeemLiquidityParams,
   ) {
     const [coinA, coinB, _redeemResult] =
       await this.redeemLiquidityWithProvision(tx, args);
@@ -164,23 +133,10 @@
 
   public async redeemLiquidityWithProvision(
     tx: Transaction,
-    args: RedeemLiquidityArgs,
+    args: RedeemLiquidityParams,
   ): Promise<[TransactionArgument, TransactionArgument, TransactionArgument]> {
-    let poolInfo: PoolInfo;
-    let bankInfoA: BankInfo;
-    let bankInfoB: BankInfo;
-    if (args.poolInfo && args.bankInfoA && args.bankInfoB) {
-      poolInfo = args.poolInfo;
-      bankInfoA = args.bankInfoA;
-      bankInfoB = args.bankInfoB;
-    } else {
-      const pools = await this.sdk.getPools();
-      const bankList = await this.sdk.getBanks();
-
-      poolInfo = pools.find((pool) => pool.poolId === args.pool!)!;
-      bankInfoA = bankList[args.coinTypeA!];
-      bankInfoB = bankList[args.coinTypeB!];
-    }
+    const [poolInfo, bankInfoA, bankInfoB] =
+      await this.getPoolAndBankInfos(args);
 
     const poolScript = this.sdk.getPoolScript(poolInfo, bankInfoA, bankInfoB);
 
@@ -198,30 +154,8 @@
     tx: Transaction,
     args: SwapParams,
   ): Promise<TransactionArgument> {
-<<<<<<< HEAD
-    const pools = await this.sdk.getPools();
-    const bankList = await this.sdk.getBanks();
-
-    const poolInfo: PoolInfo = pools.find((pool) => pool.poolId === args.pool)!;
-    const bankInfoA = bankList[args.coinTypeA];
-    const bankInfoB = bankList[args.coinTypeB];
-=======
-    let poolInfo: PoolInfo;
-    let bankInfoA: BankInfo;
-    let bankInfoB: BankInfo;
-    if (args.poolInfo && args.bankInfoA && args.bankInfoB) {
-      poolInfo = args.poolInfo;
-      bankInfoA = args.bankInfoA;
-      bankInfoB = args.bankInfoB;
-    } else {
-      const pools = await this.sdk.getPools();
-      const bankList = await this.sdk.getBanks();
-
-      poolInfo = pools.find((pool) => pool.poolId === args.pool!)!;
-      bankInfoA = bankList[args.coinTypeA!];
-      bankInfoB = bankList[args.coinTypeB!];
-    }
->>>>>>> b2b094f0
+    const [poolInfo, bankInfoA, bankInfoB] =
+      await this.getPoolAndBankInfos(args);
 
     const poolScript = this.sdk.getPoolScript(poolInfo, bankInfoA, bankInfoB);
 
@@ -243,30 +177,8 @@
     args: QuoteSwapParams,
     tx: Transaction = new Transaction(),
   ): Promise<SwapQuote> {
-<<<<<<< HEAD
-    const pools = await this.sdk.getPools();
-    const bankList = await this.sdk.getBanks();
-
-    const poolInfo: PoolInfo = pools.find((pool) => pool.poolId === args.pool)!;
-    const bankInfoA = this.getBankInfoByBToken(bankList, poolInfo.coinTypeA);
-    const bankInfoB = this.getBankInfoByBToken(bankList, poolInfo.coinTypeB);
-=======
-    let poolInfo: PoolInfo;
-    let bankInfoA: BankInfo;
-    let bankInfoB: BankInfo;
-    if (args.poolInfo && args.bankInfoA && args.bankInfoB) {
-      poolInfo = args.poolInfo;
-      bankInfoA = args.bankInfoA;
-      bankInfoB = args.bankInfoB;
-    } else {
-      const pools = await this.sdk.getPools();
-      const bankList = await this.sdk.getBanks();
-
-      poolInfo = pools.find((pool) => pool.poolId === args.pool!)!;
-      bankInfoA = this.getBankInfoByBToken(bankList, poolInfo.coinTypeA);
-      bankInfoB = this.getBankInfoByBToken(bankList, poolInfo.coinTypeB);
-    }
->>>>>>> b2b094f0
+    const [poolInfo, bankInfoA, bankInfoB] =
+      await this.getPoolAndBankInfosForQuote(args);
 
     const poolScript = this.sdk.getPoolScript(poolInfo, bankInfoA, bankInfoB);
 
@@ -281,36 +193,12 @@
     return castSwapQuote(await this.getQuoteResult<SwapQuote>(tx, "SwapQuote"));
   }
 
-<<<<<<< HEAD
-  public async quoteDeposit(args: QuoteDepositParams): Promise<DepositQuote> {
-    const tx = new Transaction();
-    const pools = await this.sdk.getPools();
-    const poolInfo = pools.find((pool) => pool.poolId === args.pool)!;
-
-    const bankList = await this.sdk.getBanks();
-    const bankInfoA = this.getBankInfoByBToken(bankList, poolInfo.coinTypeA);
-    const bankInfoB = this.getBankInfoByBToken(bankList, poolInfo.coinTypeB);
-=======
   public async quoteDeposit(
-    args: QuoteDepositArgs,
+    args: QuoteDepositParams,
     tx: Transaction = new Transaction(),
   ): Promise<DepositQuote> {
-    let poolInfo: PoolInfo;
-    let bankInfoA: BankInfo;
-    let bankInfoB: BankInfo;
-    if (args.poolInfo && args.bankInfoA && args.bankInfoB) {
-      poolInfo = args.poolInfo;
-      bankInfoA = args.bankInfoA;
-      bankInfoB = args.bankInfoB;
-    } else {
-      const pools = await this.sdk.getPools();
-      const bankList = await this.sdk.getBanks();
-
-      poolInfo = pools.find((pool) => pool.poolId === args.pool!)!;
-      bankInfoA = this.getBankInfoByBToken(bankList, poolInfo.coinTypeA);
-      bankInfoB = this.getBankInfoByBToken(bankList, poolInfo.coinTypeB);
-    }
->>>>>>> b2b094f0
+    const [poolInfo, bankInfoA, bankInfoB] =
+      await this.getPoolAndBankInfosForQuote(args);
 
     const poolScript = this.sdk.getPoolScript(poolInfo, bankInfoA, bankInfoB);
 
@@ -324,35 +212,12 @@
     );
   }
 
-<<<<<<< HEAD
-  public async quoteRedeem(args: QuoteRedeemParams): Promise<RedeemQuote> {
-    const tx = new Transaction();
-    const pools = await this.sdk.getPools();
-    const poolInfo = pools.find((pool) => pool.poolId === args.pool)!;
-    const bankList = await this.sdk.getBanks();
-    const bankInfoA = this.getBankInfoByBToken(bankList, poolInfo.coinTypeA);
-    const bankInfoB = this.getBankInfoByBToken(bankList, poolInfo.coinTypeB);
-=======
   public async quoteRedeem(
-    args: QuoteRedeemArgs,
+    args: QuoteRedeemParams,
     tx: Transaction = new Transaction(),
   ): Promise<RedeemQuote> {
-    let poolInfo: PoolInfo;
-    let bankInfoA: BankInfo;
-    let bankInfoB: BankInfo;
-    if (args.poolInfo && args.bankInfoA && args.bankInfoB) {
-      poolInfo = args.poolInfo;
-      bankInfoA = args.bankInfoA;
-      bankInfoB = args.bankInfoB;
-    } else {
-      const pools = await this.sdk.getPools();
-      const bankList = await this.sdk.getBanks();
-
-      poolInfo = pools.find((pool) => pool.poolId === args.pool)!;
-      bankInfoA = this.getBankInfoByBToken(bankList, poolInfo.coinTypeA);
-      bankInfoB = this.getBankInfoByBToken(bankList, poolInfo.coinTypeB);
-    }
->>>>>>> b2b094f0
+    const [poolInfo, bankInfoA, bankInfoB] =
+      await this.getPoolAndBankInfosForQuote(args);
 
     const poolScript = this.sdk.getPoolScript(poolInfo, bankInfoA, bankInfoB);
 
@@ -387,14 +252,10 @@
     return tx;
   }
 
-<<<<<<< HEAD
-  public async createPool(tx: Transaction, args: CreatePoolParams) {
-=======
   public async createPool(
-    args: CreatePoolArgs,
-    tx: Transaction,
+    tx: Transaction,
+    args: CreatePoolParams,
   ): Promise<TransactionResult> {
->>>>>>> b2b094f0
     // wait until the sui rpc recognizes the treasuryCapId
     while (true) {
       const object = await this.sdk.fullClient.getObject({
@@ -407,10 +268,9 @@
       }
     }
 
-<<<<<<< HEAD
     switch (args.type) {
       case "ConstantProduct":
-        createConstantProductPool(
+        return createConstantProductPool(
           tx,
           {
             ...args,
@@ -418,9 +278,8 @@
           },
           this.sdk.packageInfo(),
         );
-        break;
       case "Oracle":
-        createOraclePool(
+        return createOraclePool(
           tx,
           {
             ...args,
@@ -434,39 +293,26 @@
           },
           this.sdk.packageInfo(),
         );
-        break;
       default:
         throw new Error("Unknown pool type");
     }
-=======
-    const callArgs = {
-      coinTypeA: args.btokenTypeA,
-      coinMetaA: args.coinMetaA,
-      coinTypeB: args.btokenTypeB,
-      coinMetaB: args.coinMetaB,
-      lpTreasury: args.lpTreasuryId,
-      lpTokenType: args.lpTokenType,
-      lpTokenMeta: args.lpMetadataId,
-      swapFeeBps: args.swapFeeBps,
-      offset: args.offset,
-      registry: this.sdk.sdkOptions.steamm_config.config!.registryId,
-    };
-
-    return createPool(tx, callArgs, this.sdk.packageInfo());
-  }
-
-  public async sharePool(args: SharePoolArgs, tx: Transaction) {
-    const callArgs = {
-      pool: args.pool,
-      lpTokenType: args.lpTokenType,
-      coinTypeA: args.btokenTypeA,
-      coinTypeB: args.btokenTypeB,
-    };
-
-    sharePool(tx, callArgs, this.sdk.packageInfo());
-  }
-
-  public async createPoolAndShare(args: CreatePoolArgs, tx: Transaction) {
+  }
+
+  public async sharePool(args: SharePoolParams, tx: Transaction) {
+    switch (args.type) {
+      case "ConstantProduct":
+        shareConstantProductPool(tx, args, this.sdk.packageInfo());
+      case "Oracle":
+        shareOraclePool(tx, args, this.sdk.packageInfo());
+      default:
+        throw new Error("Unknown pool type");
+    }
+  }
+
+  public async createPoolAndShare(
+    tx: Transaction,
+    args: CreatePoolParams,
+  ): Promise<TransactionResult> {
     // wait until the sui rpc recognizes the treasuryCapId
     while (true) {
       const object = await this.sdk.fullClient.getObject({
@@ -479,21 +325,34 @@
       }
     }
 
-    const callArgs = {
-      coinTypeA: args.btokenTypeA,
-      coinMetaA: args.coinMetaA,
-      coinTypeB: args.btokenTypeB,
-      coinMetaB: args.coinMetaB,
-      lpTreasury: args.lpTreasuryId,
-      lpTokenType: args.lpTokenType,
-      lpTokenMeta: args.lpMetadataId,
-      swapFeeBps: args.swapFeeBps,
-      offset: args.offset,
-      registry: this.sdk.sdkOptions.steamm_config.config!.registryId,
-    };
-
-    createPoolAndShare(tx, callArgs, this.sdk.packageInfo());
->>>>>>> b2b094f0
+    switch (args.type) {
+      case "ConstantProduct":
+        return createConstantProductPoolAndShare(
+          tx,
+          {
+            ...args,
+            registry: this.sdk.sdkOptions.steamm_config.config!.registryId,
+          },
+          this.sdk.packageInfo(),
+        );
+      case "Oracle":
+        return createOraclePoolAndShare(
+          tx,
+          {
+            ...args,
+            registry: this.sdk.sdkOptions.steamm_config.config!.registryId,
+            lendingMarket:
+              this.sdk.sdkOptions.suilend_config.config!.lendingMarketId,
+            oracleRegistry:
+              this.sdk.sdkOptions.oracle_config.config!.oracleRegistryId,
+            lendingMarketType:
+              this.sdk.sdkOptions.suilend_config.config!.lendingMarketType,
+          },
+          this.sdk.packageInfo(),
+        );
+      default:
+        throw new Error("Unknown pool type");
+    }
   }
 
   private async getQuoteResult<T>(
@@ -568,9 +427,69 @@
 
   //   return [coinA, coinB];
   // }
+  async getPoolAndBankInfos(
+    args:
+      | {
+          pool: SuiAddressType;
+          coinTypeA: SuiTypeName;
+          coinTypeB: SuiTypeName;
+        }
+      | {
+          poolInfo: PoolInfo;
+          bankInfoA: BankInfo;
+          bankInfoB: BankInfo;
+        },
+  ): Promise<[PoolInfo, BankInfo, BankInfo]> {
+    let poolInfo: PoolInfo;
+    let bankInfoA: BankInfo;
+    let bankInfoB: BankInfo;
+
+    if ("pool" in args) {
+      const pools = await this.sdk.getPools();
+      const bankList = await this.sdk.getBanks();
+
+      poolInfo = pools.find((pool) => pool.poolId === args.pool!)!;
+      bankInfoA = bankList[args.coinTypeA!];
+      bankInfoB = bankList[args.coinTypeB!];
+    } else {
+      poolInfo = args.poolInfo!;
+      bankInfoA = args.bankInfoA!;
+      bankInfoB = args.bankInfoB!;
+    }
+
+    return [poolInfo, bankInfoA, bankInfoB];
+  }
+
+  async getPoolAndBankInfosForQuote(
+    args:
+      | { pool: SuiAddressType }
+      | {
+          poolInfo: PoolInfo;
+          bankInfoA: BankInfo;
+          bankInfoB: BankInfo;
+        },
+  ): Promise<[PoolInfo, BankInfo, BankInfo]> {
+    let poolInfo: PoolInfo;
+    let bankInfoA: BankInfo;
+    let bankInfoB: BankInfo;
+
+    if ("pool" in args) {
+      const pools = await this.sdk.getPools();
+      const bankList = await this.sdk.getBanks();
+
+      poolInfo = pools.find((pool) => pool.poolId === args.pool!)!;
+      bankInfoA = this.getBankInfoByBToken(bankList, poolInfo.coinTypeA);
+      bankInfoB = this.getBankInfoByBToken(bankList, poolInfo.coinTypeB);
+    } else {
+      poolInfo = args.poolInfo!;
+      bankInfoA = args.bankInfoA!;
+      bankInfoB = args.bankInfoB!;
+    }
+
+    return [poolInfo, bankInfoA, bankInfoB];
+  }
 }
 
-<<<<<<< HEAD
 export async function getOracleArgs(
   sdk: SteammSDK,
   tx: Transaction,
@@ -724,72 +643,4 @@
     typeArguments: [`${pkgId}::oracles::OracleRegistry`],
     arguments: [oracleRegistry],
   });
-}
-=======
-export type DepositLiquidityArgs = PoolDepositLiquidityArgs & {
-  pool?: SuiAddressType;
-  coinTypeA?: SuiTypeName;
-  coinTypeB?: SuiTypeName;
-  poolInfo?: PoolInfo;
-  bankInfoA?: BankInfo;
-  bankInfoB?: BankInfo;
-};
-
-export type RedeemLiquidityArgs = PoolRedeemLiquidityArgs & {
-  pool?: SuiAddressType;
-  coinTypeA?: SuiTypeName;
-  coinTypeB?: SuiTypeName;
-  poolInfo?: PoolInfo;
-  bankInfoA?: BankInfo;
-  bankInfoB?: BankInfo;
-};
-
-export type SwapArgs = PoolSwapArgs & {
-  pool?: SuiAddressType;
-  coinTypeA?: SuiTypeName;
-  coinTypeB?: SuiTypeName;
-  poolInfo?: PoolInfo;
-  bankInfoA?: BankInfo;
-  bankInfoB?: BankInfo;
-};
-
-export type QuoteSwapArgs = PoolQuoteSwapArgs & {
-  pool?: SuiAddressType;
-  poolInfo?: PoolInfo;
-  bankInfoA?: BankInfo;
-  bankInfoB?: BankInfo;
-};
-
-export type QuoteDepositArgs = PoolQuoteDepositArgs & {
-  pool?: SuiAddressType;
-  poolInfo?: PoolInfo;
-  bankInfoA?: BankInfo;
-  bankInfoB?: BankInfo;
-};
-
-export type QuoteRedeemArgs = PoolQuoteRedeemArgs & {
-  pool?: SuiAddressType;
-  poolInfo?: PoolInfo;
-  bankInfoA?: BankInfo;
-  bankInfoB?: BankInfo;
-};
-
-export type CreatePoolArgs = {
-  btokenTypeA: string;
-  coinMetaA: string;
-  btokenTypeB: string;
-  coinMetaB: string;
-  lpTreasuryId: string;
-  lpTokenType: string;
-  lpMetadataId: string;
-  swapFeeBps: bigint;
-  offset: bigint;
-};
-
-export type SharePoolArgs = {
-  pool: TransactionResult;
-  btokenTypeA: string;
-  btokenTypeB: string;
-  lpTokenType: string;
-};
->>>>>>> b2b094f0
+}