/* eslint-disable */
import {
  ParsedKeypair,
  decodeSuiPrivateKey,
  encodeSuiPrivateKey,
} from "@mysten/sui/cryptography";
import { Ed25519Keypair } from "@mysten/sui/keypairs/ed25519";
import { Transaction } from "@mysten/sui/transactions";
import { beforeAll, describe, expect, it } from "bun:test";
import dotenv from "dotenv";

import { PoolModule } from "../src/modules/poolModule";
import { RpcModule } from "../src/modules/rpcModule";
import { SteammSDK } from "../src/sdk";
import { BankList, PoolInfo } from "../src/types";
import { BankInfo } from "../src/types";

import { STEAMM_PKG_ID, SUILEND_PKG_ID } from "./packages";

dotenv.config();

// const suiPrivateKey = process.env.PRIVATE_KEY;

// if (!suiPrivateKey) {
//   throw new Error("PRIVATE_KEY is missing in the .env file");
// }

export function test() {
  describe("describe", () => {
    let keypair: Ed25519Keypair;
    let suiTreasuryCap: string;
    let usdcTreasuryCap: string;
    let sdk: SteammSDK;
    let pools: PoolInfo[];
    let banks: BankList;

    beforeAll(async () => {
      const suiPrivateKey = process.env.PRIVATE_KEY;

      if (!suiPrivateKey) {
        throw new Error("PRIVATE_KEY is missing in the .env file");
      }

      // Create the keypair from the decoded private key
      const decodedKey: ParsedKeypair = decodeSuiPrivateKey(suiPrivateKey);
      keypair = Ed25519Keypair.fromSecretKey(decodedKey.secretKey);

      // const sender = keypair.getPublicKey().toSuiAddress();
      // console.log("Wallet Address:", keypair.getPublicKey().toSuiAddress());
    });

    beforeAll(async () => {
      sdk = new SteammSDK({
        fullRpcUrl: "http://127.0.0.1:9000",
        steamm_config: {
          package_id: STEAMM_PKG_ID,
          published_at: STEAMM_PKG_ID,
        },
        suilend_config: {
          package_id: SUILEND_PKG_ID,
          published_at: SUILEND_PKG_ID,
        },
      });
      pools = await sdk.getPools();
      banks = await sdk.getBanks();

      sdk.signer = keypair;

      const ownedObjs = await sdk.fullClient.getOwnedObjects({
        owner: sdk.senderAddress,
        options: {
          showType: true,
        },
      });

      suiTreasuryCap = ownedObjs.data.find(
        (obj) =>
          obj.data?.type ===
          `0x2::coin::TreasuryCap<${STEAMM_PKG_ID}::sui::SUI>`,
      )?.data?.objectId!;

      usdcTreasuryCap = ownedObjs.data.find(
        (obj) =>
          obj.data?.type ===
          `0x2::coin::TreasuryCap<${STEAMM_PKG_ID}::usdc::USDC>`,
      )!.data?.objectId!;
    });

    // beforeEach(async () => {});

    // afterAll(async () => {});

    it("setup && listen to pool/bank creation events", async () => {
      const pools = await sdk.getPools();
      const banks = await sdk.getBanks();

      expect(pools.length).toBeGreaterThan(0);
      expect(Object.keys(banks).length).toBeGreaterThan(0);
    });

    it("Deposits liquidity", async () => {
      const poolModule = new PoolModule(sdk);
      const tx = new Transaction();

      const suiCoin = tx.moveCall({
        target: "0x2::coin::mint",
        typeArguments: [`${STEAMM_PKG_ID}::sui::SUI`],
        arguments: [
          tx.object(suiTreasuryCap),
          tx.pure.u64(BigInt("1000000000000000000")),
        ],
      });

      const usdcCoin = tx.moveCall({
        target: "0x2::coin::mint",
        typeArguments: [`${STEAMM_PKG_ID}::usdc::USDC`],
        arguments: [
          tx.object(usdcTreasuryCap),
          tx.pure.u64(BigInt("1000000000000000000")),
        ],
      });

      //////////////////////////////////////////////////////////////

      await poolModule.depositLiquidityEntry(tx, {
<<<<<<< HEAD
        pool: pools[0].poolId,
        coinTypeA: `${STEAMM_PKG_ID}::usdc::USDC`,
        coinTypeB: `${STEAMM_PKG_ID}::sui::SUI`,
        coinA: usdcCoin,
        coinB: suiCoin,
        maxA: BigInt("1000000000000000000"),
        maxB: BigInt("1000000000000000000"),
      });
=======
          pool: pools[0].poolId,
          coinTypeA: `${STEAMM_PKG_ID}::usdc::USDC`,
          coinTypeB: `${STEAMM_PKG_ID}::sui::SUI`,
          coinObjA: usdcCoin,
          coinObjB: suiCoin,
          maxA: BigInt("1000000000000000000"),
          maxB: BigInt("1000000000000000000"),
        }
      );
>>>>>>> 5581010f

      tx.transferObjects([suiCoin, usdcCoin], sdk.senderAddress);

      const devResult = await sdk.fullClient.devInspectTransactionBlock({
        transactionBlock: tx,
        sender: sdk.senderAddress,
      });

      if (devResult.error) {
        console.log("DevResult failed.");
        throw new Error(devResult.error);
      }

      // Execute transaction

      // const txResult = await sdk._rpcModule.signAndExecuteTransaction({
      //   transaction: tx,
      //   signer: keypair,
      //   options: {
      //     showEffects: true,
      //     showEvents: true,
      //   },
      // });

      // if (txResult.effects?.status?.status !== "success") {
      //   console.log("Transaction failed");
      //   throw new Error(
      //     `Transaction failed: ${JSON.stringify(txResult.effects)}`
      //   );
      // }
    });

    it("Swaps", async () => {
      const poolModule = new PoolModule(sdk);
      const tx = new Transaction();

      const suiCoin = tx.moveCall({
        target: "0x2::coin::mint",
        typeArguments: [`${STEAMM_PKG_ID}::sui::SUI`],
        arguments: [
          tx.object(suiTreasuryCap),
          tx.pure.u64(BigInt("1000000000000000000")),
        ],
      });

      const usdcCoin = tx.moveCall({
        target: "0x2::coin::mint",
        typeArguments: [`${STEAMM_PKG_ID}::usdc::USDC`],
        arguments: [
          tx.object(usdcTreasuryCap),
          tx.pure.u64(BigInt("1000000000000000000")),
        ],
      });

      //////////////////////////////////////////////////////////////

      await poolModule.depositLiquidityEntry(tx, {
<<<<<<< HEAD
        pool: pools[0].poolId,
        coinTypeA: `${STEAMM_PKG_ID}::usdc::USDC`,
        coinTypeB: `${STEAMM_PKG_ID}::sui::SUI`,
        coinA: usdcCoin,
        coinB: suiCoin,
        maxA: BigInt("1000000000000000000"),
        maxB: BigInt("1000000000000000000"),
      });
=======
          pool: pools[0].poolId,
          coinTypeA: `${STEAMM_PKG_ID}::usdc::USDC`,
          coinTypeB: `${STEAMM_PKG_ID}::sui::SUI`,
          coinObjA: usdcCoin,
          coinObjB: suiCoin,
          maxA: BigInt("1000000000000000000"),
          maxB: BigInt("1000000000000000000"),
        }
      );
>>>>>>> 5581010f

      //////////////////////////////////////////////////////////////

      const suiSwapCoin = tx.moveCall({
        target: "0x2::coin::mint",
        typeArguments: [`${STEAMM_PKG_ID}::sui::SUI`],
        arguments: [
          tx.object(suiTreasuryCap),
          tx.pure.u64(BigInt("1000000000000000000")),
        ],
      });

      const usdSwapCoin = tx.moveCall({
        target: "0x2::coin::zero",
        typeArguments: [`${STEAMM_PKG_ID}::usdc::USDC`],
        arguments: [],
      });

      await poolModule.swap(tx, {
<<<<<<< HEAD
        pool: pools[0].poolId,
        coinTypeA: `${STEAMM_PKG_ID}::usdc::USDC`,
        coinTypeB: `${STEAMM_PKG_ID}::sui::SUI`,
        coinA: usdSwapCoin,
        coinB: suiSwapCoin,
        a2b: false,
        amountIn: BigInt("10000000000000"),
        minAmountOut: BigInt("0"),
      });
=======
          pool: pools[0].poolId,
          coinTypeA: `${STEAMM_PKG_ID}::usdc::USDC`,
          coinTypeB: `${STEAMM_PKG_ID}::sui::SUI`,
          coinAObj: usdSwapCoin,
          coinBObj: suiSwapCoin,
          a2b: false,
          amountIn: BigInt("10000000000000"),
          minAmountOut: BigInt("0"),
        }
      );
>>>>>>> 5581010f

      tx.transferObjects(
        [suiSwapCoin, usdSwapCoin, suiCoin, usdcCoin],
        sdk.senderAddress,
      );

      const devResult = await sdk.fullClient.devInspectTransactionBlock({
        transactionBlock: tx,
        sender: sdk.senderAddress,
      });

      if (devResult.error) {
        console.log("DevResult failed.");
        throw new Error(devResult.error);
      }

      // Execute transaction

      // await new Promise((resolve) => setTimeout(resolve, 1000));

      // const txResult = await sdk._rpcModule.signAndExecuteTransaction({
      //   transaction: tx,
      //   signer: keypair,
      //   options: {
      //     showEffects: true,
      //     showEvents: true,
      //   },
      // });

      // if (txResult.effects?.status?.status !== "success") {
      //   console.log("Transaction failed");
      //   throw new Error(
      //     `Transaction failed: ${JSON.stringify(txResult.effects)}`
      //   );
      // }
    });

    it("Redeems liquidity", async () => {
      const poolModule = new PoolModule(sdk);
      const tx = new Transaction();

      const suiCoin = tx.moveCall({
        target: "0x2::coin::mint",
        typeArguments: [`${STEAMM_PKG_ID}::sui::SUI`],
        arguments: [
          tx.object(suiTreasuryCap),
          tx.pure.u64(BigInt("1000000000000000000")),
        ],
      });

      const usdcCoin = tx.moveCall({
        target: "0x2::coin::mint",
        typeArguments: [`${STEAMM_PKG_ID}::usdc::USDC`],
        arguments: [
          tx.object(usdcTreasuryCap),
          tx.pure.u64(BigInt("1000000000000000000")),
        ],
      });

      //////////////////////////////////////////////////////////////

<<<<<<< HEAD
      const [lpToken, _depositResult] = await poolModule.depositLiquidity(tx, {
        pool: pools[0].poolId,
        coinTypeA: `${STEAMM_PKG_ID}::usdc::USDC`,
        coinTypeB: `${STEAMM_PKG_ID}::sui::SUI`,
        coinA: usdcCoin,
        coinB: suiCoin,
        maxA: BigInt("1000000000000000000"),
        maxB: BigInt("1000000000000000000"),
      });
=======
      const [lpToken, _depositResult] =
        await poolModule.depositLiquidity(tx, {
            pool: pools[0].poolId,
            coinTypeA: `${STEAMM_PKG_ID}::usdc::USDC`,
            coinTypeB: `${STEAMM_PKG_ID}::sui::SUI`,
            coinObjA: usdcCoin,
            coinObjB: suiCoin,
            maxA: BigInt("1000000000000000000"),
            maxB: BigInt("1000000000000000000"),
          }
        );
>>>>>>> 5581010f

      //////////////////////////////////////////////////////////////

      await poolModule.redeemLiquidityEntry(tx, {
<<<<<<< HEAD
        pool: pools[0].poolId,
        coinTypeA: `${STEAMM_PKG_ID}::usdc::USDC`,
        coinTypeB: `${STEAMM_PKG_ID}::sui::SUI`,
        lpCoin: lpToken,
        minA: BigInt("0"),
        minB: BigInt("0"),
      });

      tx.transferObjects([suiCoin, usdcCoin], sdk.senderAddress);
=======
          pool: pools[0].poolId,
          coinTypeA: `${STEAMM_PKG_ID}::usdc::USDC`,
          coinTypeB: `${STEAMM_PKG_ID}::sui::SUI`,
          lpCoinObj: lpToken,
          minA: BigInt("0"),
          minB: BigInt("0"),
        }
      );

      tx.transferObjects(
        [suiCoin, usdcCoin],
        sdk.senderAddress
      );
>>>>>>> 5581010f

      const devResult = await sdk.fullClient.devInspectTransactionBlock({
        transactionBlock: tx,
        sender: sdk.senderAddress,
      });

      if (devResult.error) {
        console.log("DevResult failed.");
        console.log(devResult);
        throw new Error(devResult.error);
      }

      // Execute transaction

      // await new Promise((resolve) => setTimeout(resolve, 1000));

      // const txResult = await sdk._rpcModule.signAndExecuteTransaction({
      //   transaction: tx,
      //   signer: keypair,
      //   options: {
      //     showEffects: true,
      //     showEvents: true,
      //   },
      // });

      // if (txResult.effects?.status?.status !== "success") {
      //   console.log("Transaction failed");
      //   throw new Error(
      //     `Transaction failed: ${JSON.stringify(txResult.effects)}`
      //   );
      // }
    });
  });
}<|MERGE_RESOLUTION|>--- conflicted
+++ resolved
@@ -26,7 +26,7 @@
 // }
 
 export function test() {
-  describe("describe", () => {
+  describe("test depost, swap and redeem", () => {
     let keypair: Ed25519Keypair;
     let suiTreasuryCap: string;
     let usdcTreasuryCap: string;
@@ -123,7 +123,6 @@
       //////////////////////////////////////////////////////////////
 
       await poolModule.depositLiquidityEntry(tx, {
-<<<<<<< HEAD
         pool: pools[0].poolId,
         coinTypeA: `${STEAMM_PKG_ID}::usdc::USDC`,
         coinTypeB: `${STEAMM_PKG_ID}::sui::SUI`,
@@ -132,17 +131,6 @@
         maxA: BigInt("1000000000000000000"),
         maxB: BigInt("1000000000000000000"),
       });
-=======
-          pool: pools[0].poolId,
-          coinTypeA: `${STEAMM_PKG_ID}::usdc::USDC`,
-          coinTypeB: `${STEAMM_PKG_ID}::sui::SUI`,
-          coinObjA: usdcCoin,
-          coinObjB: suiCoin,
-          maxA: BigInt("1000000000000000000"),
-          maxB: BigInt("1000000000000000000"),
-        }
-      );
->>>>>>> 5581010f
 
       tx.transferObjects([suiCoin, usdcCoin], sdk.senderAddress);
 
@@ -200,7 +188,6 @@
       //////////////////////////////////////////////////////////////
 
       await poolModule.depositLiquidityEntry(tx, {
-<<<<<<< HEAD
         pool: pools[0].poolId,
         coinTypeA: `${STEAMM_PKG_ID}::usdc::USDC`,
         coinTypeB: `${STEAMM_PKG_ID}::sui::SUI`,
@@ -209,17 +196,6 @@
         maxA: BigInt("1000000000000000000"),
         maxB: BigInt("1000000000000000000"),
       });
-=======
-          pool: pools[0].poolId,
-          coinTypeA: `${STEAMM_PKG_ID}::usdc::USDC`,
-          coinTypeB: `${STEAMM_PKG_ID}::sui::SUI`,
-          coinObjA: usdcCoin,
-          coinObjB: suiCoin,
-          maxA: BigInt("1000000000000000000"),
-          maxB: BigInt("1000000000000000000"),
-        }
-      );
->>>>>>> 5581010f
 
       //////////////////////////////////////////////////////////////
 
@@ -239,7 +215,6 @@
       });
 
       await poolModule.swap(tx, {
-<<<<<<< HEAD
         pool: pools[0].poolId,
         coinTypeA: `${STEAMM_PKG_ID}::usdc::USDC`,
         coinTypeB: `${STEAMM_PKG_ID}::sui::SUI`,
@@ -249,18 +224,6 @@
         amountIn: BigInt("10000000000000"),
         minAmountOut: BigInt("0"),
       });
-=======
-          pool: pools[0].poolId,
-          coinTypeA: `${STEAMM_PKG_ID}::usdc::USDC`,
-          coinTypeB: `${STEAMM_PKG_ID}::sui::SUI`,
-          coinAObj: usdSwapCoin,
-          coinBObj: suiSwapCoin,
-          a2b: false,
-          amountIn: BigInt("10000000000000"),
-          minAmountOut: BigInt("0"),
-        }
-      );
->>>>>>> 5581010f
 
       tx.transferObjects(
         [suiSwapCoin, usdSwapCoin, suiCoin, usdcCoin],
@@ -322,7 +285,6 @@
 
       //////////////////////////////////////////////////////////////
 
-<<<<<<< HEAD
       const [lpToken, _depositResult] = await poolModule.depositLiquidity(tx, {
         pool: pools[0].poolId,
         coinTypeA: `${STEAMM_PKG_ID}::usdc::USDC`,
@@ -332,24 +294,12 @@
         maxA: BigInt("1000000000000000000"),
         maxB: BigInt("1000000000000000000"),
       });
-=======
-      const [lpToken, _depositResult] =
-        await poolModule.depositLiquidity(tx, {
-            pool: pools[0].poolId,
-            coinTypeA: `${STEAMM_PKG_ID}::usdc::USDC`,
-            coinTypeB: `${STEAMM_PKG_ID}::sui::SUI`,
-            coinObjA: usdcCoin,
-            coinObjB: suiCoin,
-            maxA: BigInt("1000000000000000000"),
-            maxB: BigInt("1000000000000000000"),
-          }
-        );
->>>>>>> 5581010f
+
+      tx.transferObjects([suiCoin, usdcCoin], sdk.senderAddress);
 
       //////////////////////////////////////////////////////////////
 
       await poolModule.redeemLiquidityEntry(tx, {
-<<<<<<< HEAD
         pool: pools[0].poolId,
         coinTypeA: `${STEAMM_PKG_ID}::usdc::USDC`,
         coinTypeB: `${STEAMM_PKG_ID}::sui::SUI`,
@@ -357,23 +307,6 @@
         minA: BigInt("0"),
         minB: BigInt("0"),
       });
-
-      tx.transferObjects([suiCoin, usdcCoin], sdk.senderAddress);
-=======
-          pool: pools[0].poolId,
-          coinTypeA: `${STEAMM_PKG_ID}::usdc::USDC`,
-          coinTypeB: `${STEAMM_PKG_ID}::sui::SUI`,
-          lpCoinObj: lpToken,
-          minA: BigInt("0"),
-          minB: BigInt("0"),
-        }
-      );
-
-      tx.transferObjects(
-        [suiCoin, usdcCoin],
-        sdk.senderAddress
-      );
->>>>>>> 5581010f
 
       const devResult = await sdk.fullClient.devInspectTransactionBlock({
         transactionBlock: tx,
