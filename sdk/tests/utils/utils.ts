import { ObjectOwner } from "@mysten/sui/client";
import { Transaction, TransactionResult } from "@mysten/sui/transactions";
import { normalizeSuiAddress, toHex } from "@mysten/sui/utils";
import { SUI_CLOCK_OBJECT_ID } from "@mysten/sui/utils";

import { SteammSDK, SuiAddressType, parseErrorCode } from "../../src";
import {
  GLOBAL_ADMIN_ID,
  LENDING_MARKET_ID,
  LENDING_MARKET_TYPE,
  ORACLES_PKG_ID,
  ORACLE_ADMIN_CAP_ID,
  ORACLE_REGISTRY_ID,
  PYTH_PKG_ID,
  REGISTRY_ID,
  STEAMM_PKG_ID,
  STEAMM_SCRIPT_PKG_ID,
  SUILEND_PKG_ID,
} from "../packages";

import { createCoinBytecode, getTreasuryAndCoinMeta } from "./coinGen";
import { createBToken2, createLpToken2 } from "./createHelper";

let feedIdCounter = 0;

export function testConfig() {
  return {
    fullRpcUrl: "http://127.0.0.1:9000",
    enableTestMode: true,
    steamm_config: {
      package_id: STEAMM_PKG_ID,
      published_at: STEAMM_PKG_ID,
      config: {
        registryId: REGISTRY_ID,
        globalAdmin: GLOBAL_ADMIN_ID,
        oracleQuoterPkgId: STEAMM_PKG_ID,
      },
    },
    suilend_config: {
      package_id: SUILEND_PKG_ID,
      published_at: SUILEND_PKG_ID,
      config: {
        lendingMarketId: LENDING_MARKET_ID,
        lendingMarketType: LENDING_MARKET_TYPE,
      },
    },
    steamm_script_config: {
      package_id: STEAMM_SCRIPT_PKG_ID,
      published_at: STEAMM_SCRIPT_PKG_ID,
    },
    oracle_config: {
      package_id: ORACLES_PKG_ID,
      published_at: ORACLES_PKG_ID,
      config: {
        oracleRegistryId: ORACLE_REGISTRY_ID,
      },
    },
  };
}

export interface CoinData {
  treasury: string;
  coinMeta: string;
  coinType: string;
  btreasury: string;
  bTokenmeta: string;
  btokenType: string;
  bTokenSymbol: string;
}

export interface LpData {
  lpTreasuryId: string;
  lpTokenType: string;
  lpMetadataId: string;
}

export async function createCoinTx(
  tx: Transaction,
  coinSymbol: string,
  sender: SuiAddressType,
): Promise<Transaction> {
  const bytecode = await createCoinBytecode(
    coinSymbol.toUpperCase().replace(/\s+/g, "_"),
    coinSymbol.toLowerCase().replace(/\s+/g, "_"),
    coinSymbol,
    `Coin${coinSymbol}`,
    `Coin ${coinSymbol}`,
    "",
  );

  // Step 1: Create the coin
  const [upgradeCap] = tx.publish({
    modules: [[...bytecode]],
    dependencies: [normalizeSuiAddress("0x1"), normalizeSuiAddress("0x2")],
  });

  tx.transferObjects([upgradeCap], tx.pure.address(sender));

  return tx;
}

export async function createCoinHelper(
  sdk: SteammSDK,
  coinSymbol: string,
  tx: Transaction = new Transaction(),
): Promise<[string, string, string]> {
  await createCoinTx(tx, coinSymbol, sdk.senderAddress);

  const txResponse = await sdk.fullClient.signAndExecuteTransaction({
    transaction: tx,
    signer: sdk.signer!,
    options: {
      showEvents: true,
      showEffects: true,
      showObjectChanges: true,
    },
  });

  await new Promise((resolve) => setTimeout(resolve, 500));

  return getTreasuryAndCoinMeta(txResponse);
}

export async function createCoinAndBankHelper(
  sdk: SteammSDK,
  coinSymbol: string,
): Promise<CoinData> {
  const [treasury, coinMeta, coinType] = await createCoinHelper(
    sdk,
    coinSymbol,
  );

  const [btreasury, bTokenmeta, btokenType] = await createBTokenHelper(
    sdk,
    coinSymbol,
    coinType,
    coinMeta,
  );

  const bTokenSymbol = `b${coinSymbol}`;

  await new Promise((resolve) => setTimeout(resolve, 500));

  return {
    treasury,
    coinMeta,
    coinType,
    btreasury,
    bTokenmeta,
    btokenType,
    bTokenSymbol,
  };
}

export async function createBTokenHelper(
  sdk: SteammSDK,
  coinSymbol: string,
  coinType: string,
  coinMeta: string,
): Promise<[string, string, string]> {
  const tx = await createBToken2(coinType, coinSymbol, sdk.senderAddress);

  const coinTxResponse = await sdk.fullClient.signAndExecuteTransaction({
    transaction: tx,
    signer: sdk.signer!,
    options: {
      showEvents: true,
      showEffects: true,
      showObjectChanges: true,
    },
  });

  const [bTokenTreasuryId, bTokenMetadataId, bTokenTokenType] =
    getTreasuryAndCoinMeta(coinTxResponse);

  const newBankTx = new Transaction();

  await sdk.Bank.createBank(newBankTx, {
    coinType: coinType,
    coinMetaT: coinMeta,
    bTokenTreasuryId,
    bTokenMetadataId,
    bTokenTokenType,
  });

  const newBankTxResponse = await sdk.fullClient.signAndExecuteTransaction({
    transaction: newBankTx,
    signer: sdk.signer!,
    options: {
      showEvents: true,
      showEffects: true,
      showObjectChanges: true,
    },
  });

  return [bTokenTreasuryId, bTokenMetadataId, bTokenTokenType];
}

export async function createPoolHelper(
  sdk: SteammSDK,
  coinAData: CoinData,
  coinBData: CoinData,
): Promise<LpData> {
  const tx = await createLpToken2(
    coinAData.bTokenSymbol,
    coinBData.bTokenSymbol,
    sdk.senderAddress,
  );

  const coinTxResponse = await sdk.fullClient.signAndExecuteTransaction({
    transaction: tx,
    signer: sdk.signer!,
    options: {
      showEvents: true,
      showEffects: true,
      showObjectChanges: true,
    },
  });

  await new Promise((resolve) => setTimeout(resolve, 500));

  const [lpTreasuryId, lpMetadataId, lpTokenType] =
    getTreasuryAndCoinMeta(coinTxResponse);

  const newPoolTx = new Transaction();

<<<<<<< HEAD
  await sdk.Pool.createPool(newPoolTx, {
    type: "ConstantProduct",
    lpTreasuryId,
    lpMetadataId,
    lpTokenType,
    coinTypeA: coinAData.btokenType,
    coinTypeB: coinBData.btokenType,
    swapFeeBps: BigInt(100),
    offset: BigInt(0),
    coinMetaA: coinAData.bTokenmeta,
    coinMetaB: coinBData.bTokenmeta,
  });
=======
  await sdk.Pool.createPoolAndShare(
    {
      btokenTypeA: coinAData.btokenType,
      coinMetaA: coinAData.bTokenmeta,
      btokenTypeB: coinBData.btokenType,
      coinMetaB: coinBData.bTokenmeta,
      lpTreasuryId,
      lpTokenType,
      lpMetadataId,
      swapFeeBps: BigInt(100),
      offset: BigInt(0),
    },
    newPoolTx,
  );
>>>>>>> b2b094f0

  const newPoolTxResponse = await sdk.fullClient.signAndExecuteTransaction({
    transaction: newPoolTx,
    signer: sdk.signer!,
    options: {
      showEvents: true,
      showEffects: true,
      showObjectChanges: true,
    },
  });

  await new Promise((resolve) => setTimeout(resolve, 500));

  return {
    lpTreasuryId,
    lpTokenType,
    lpMetadataId,
  };
}

export function createPythPrice(
  sdk: SteammSDK,
  tx: Transaction,
  args: {
    price: bigint;
    expo: number;
    idx: number;
  },
) {
  return tx.moveCall({
    target: `${sdk.sdkOptions.suilend_config.published_at}::setup::new_price_info_obj`,
    arguments: [
      tx.pure.u64(args.price),
      tx.pure.u8(args.expo),
      tx.pure.u8(args.idx),
      tx.object(SUI_CLOCK_OBJECT_ID),
    ],
  });
}

export async function createOraclePoolHelper(
  sdk: SteammSDK,
  coinAData: CoinData,
  coinBData: CoinData,
): Promise<LpData> {
  const tx = await createLpToken2(
    coinAData.bTokenSymbol,
    coinBData.bTokenSymbol,
    sdk.senderAddress,
  );

  const coinTxResponse = await sdk.fullClient.signAndExecuteTransaction({
    transaction: tx,
    signer: sdk.signer!,
    options: {
      showEvents: true,
      showEffects: true,
      showObjectChanges: true,
    },
  });

  await new Promise((resolve) => setTimeout(resolve, 500));

  const [lpTreasuryId, lpMetadataId, lpTokenType] =
    getTreasuryAndCoinMeta(coinTxResponse);

  const newPoolTx = new Transaction();
  console.log("A");

  const oracleIndexA = feedIdCounter++;
  const oracleIndexB = feedIdCounter++;
  const priceObjA = createPythPrice(sdk, newPoolTx, {
    price: BigInt("1"),
    expo: 1,
    idx: oracleIndexA,
  });

  // Note: its u8 so only works until 255
  const oracleIndexAByteArray = [oracleIndexA, ...Array(31).fill(0)];
  const oracleIndexBByteArray = [oracleIndexB, ...Array(31).fill(0)];

  console.log("b");

  const priceObjB = createPythPrice(sdk, newPoolTx, {
    price: BigInt("1"),
    expo: 1,
    idx: oracleIndexB,
  });

  newPoolTx.moveCall({
    target: `${sdk.sdkOptions.oracle_config.published_at}::oracles::add_pyth_oracle`,
    arguments: [
      newPoolTx.object(ORACLE_REGISTRY_ID),
      newPoolTx.object(ORACLE_ADMIN_CAP_ID),
      priceObjA,
    ],
  });

  newPoolTx.moveCall({
    target: `${sdk.sdkOptions.oracle_config.published_at}::oracles::add_pyth_oracle`,
    arguments: [
      newPoolTx.object(ORACLE_REGISTRY_ID),
      newPoolTx.object(ORACLE_ADMIN_CAP_ID),
      priceObjB,
    ],
  });

  newPoolTx.moveCall({
    target: `0x2::transfer::public_share_object`,
    typeArguments: [`${PYTH_PKG_ID}::price_info::PriceInfoObject`],
    arguments: [priceObjA],
  });
  newPoolTx.moveCall({
    target: `0x2::transfer::public_share_object`,
    typeArguments: [`${PYTH_PKG_ID}::price_info::PriceInfoObject`],
    arguments: [priceObjB],
  });

  console.log("c");

  await sdk.Pool.createPool(newPoolTx, {
    type: "Oracle",
    oracleIndexA: BigInt(oracleIndexA),
    oracleIndexB: BigInt(oracleIndexB),
    bTokenMetaA: coinAData.bTokenmeta,
    bTokenMetaB: coinBData.bTokenmeta,
    bTokenTypeA: coinAData.btokenType,
    bTokenTypeB: coinBData.btokenType,
    lpTreasuryId,
    lpMetadataId,
    lpTokenType,
    coinTypeA: coinAData.coinType,
    coinTypeB: coinBData.coinType,
    swapFeeBps: BigInt("100"),
    coinMetaA: coinAData.coinMeta,
    coinMetaB: coinBData.coinMeta,
  });

  const newPoolTxResponse = await sdk.fullClient.signAndExecuteTransaction({
    transaction: newPoolTx,
    signer: sdk.signer!,
    options: {
      showEvents: true,
      showEffects: true,
      showObjectChanges: true,
    },
  });

  const priceInfoObjects = newPoolTxResponse.objectChanges!.filter((change) => {
    if (change.type === "created") {
      return change.objectType.includes("price_info::PriceInfoObject");
    }
    return false;
  }) as {
    digest: string;
    objectId: string;
    objectType: string;
    owner: ObjectOwner;
    sender: string;
    type: "created";
    version: string;
  }[];

  if (priceInfoObjects.length !== 2) {
    throw new Error(
      `Expected 2 price info objects, got ${priceInfoObjects.length}`,
    );
  }

  console.log("Price Info Objects:", priceInfoObjects);

  sdk.mockOracleObjectForTesting(
    toHex(new Uint8Array(oracleIndexAByteArray as number[])),
    priceInfoObjects[0].objectId,
  );
  sdk.mockOracleObjectForTesting(
    toHex(new Uint8Array(oracleIndexBByteArray as number[])),
    priceInfoObjects[1].objectId,
  );

  await new Promise((resolve) => setTimeout(resolve, 500));

  return {
    lpTreasuryId,
    lpMetadataId,
    lpTokenType,
  };
}

export function mintCoin(
  tx: Transaction,
  coinType: string,
  treasuryCap: string,
  amount: string = "10000000000000000",
): TransactionResult {
  return tx.moveCall({
    target: "0x2::coin::mint",
    typeArguments: [coinType],
    arguments: [
      tx.object(treasuryCap),
      tx.pure.u64(BigInt("10000000000000000")),
    ],
  });
}

export async function initLendingNoOp(sdk: SteammSDK, coinType: string) {
  const banks = await sdk.getBanks();
  const bankId = banks[coinType].bankId;
  const bankState = await sdk.fullClient.getObject({
    id: bankId,
    options: {
      showContent: true,
      showType: true,
      showOwner: true,
      showPreviousTransaction: true,
      showStorageRebate: true,
    },
  });

  if ((bankState.data?.content as any).fields.lending === null) {
    const initLendTx = new Transaction();
    await sdk.Bank.initLending(initLendTx, {
      bankId,
      targetUtilisationBps: 8000,
      utilisationBufferBps: 1000,
    });

    const devResult = await sdk.fullClient.devInspectTransactionBlock({
      transactionBlock: initLendTx,
      sender: sdk.senderAddress,
    });

    if (devResult.error) {
      console.log("bankID: ", bankId);
      const errCode = parseErrorCode(devResult);
      console.log(errCode);
      console.log("DevResult failed.");
      throw new Error(devResult.error);
    }

    const txResult = await sdk.fullClient.signAndExecuteTransaction({
      transaction: initLendTx,
      signer: sdk.signer!,
      options: {
        showEffects: true,
        showEvents: true,
      },
    });

    if (txResult.effects?.status?.status !== "success") {
      console.log("Transaction failed");
      throw new Error(
        `Transaction failed: ${JSON.stringify(txResult.effects)}`,
      );
    }

    console.log("Init lending succeeded for", coinType);
    return txResult;
  }

  console.log("Lending already initialized for", coinType);
  return null;
}<|MERGE_RESOLUTION|>--- conflicted
+++ resolved
@@ -224,8 +224,7 @@
 
   const newPoolTx = new Transaction();
 
-<<<<<<< HEAD
-  await sdk.Pool.createPool(newPoolTx, {
+  await sdk.Pool.createPoolAndShare(newPoolTx, {
     type: "ConstantProduct",
     lpTreasuryId,
     lpMetadataId,
@@ -237,22 +236,6 @@
     coinMetaA: coinAData.bTokenmeta,
     coinMetaB: coinBData.bTokenmeta,
   });
-=======
-  await sdk.Pool.createPoolAndShare(
-    {
-      btokenTypeA: coinAData.btokenType,
-      coinMetaA: coinAData.bTokenmeta,
-      btokenTypeB: coinBData.btokenType,
-      coinMetaB: coinBData.bTokenmeta,
-      lpTreasuryId,
-      lpTokenType,
-      lpMetadataId,
-      swapFeeBps: BigInt(100),
-      offset: BigInt(0),
-    },
-    newPoolTx,
-  );
->>>>>>> b2b094f0
 
   const newPoolTxResponse = await sdk.fullClient.signAndExecuteTransaction({
     transaction: newPoolTx,
@@ -373,7 +356,7 @@
 
   console.log("c");
 
-  await sdk.Pool.createPool(newPoolTx, {
+  await sdk.Pool.createPoolAndShare(newPoolTx, {
     type: "Oracle",
     oracleIndexA: BigInt(oracleIndexA),
     oracleIndexB: BigInt(oracleIndexB),
